#!/usr/bin/env python3
# -*- coding: utf-8 -*-
"""
This module contains functionality related to regions in pyaerocom
"""
import os
from ast import literal_eval
import re, fnmatch
<<<<<<< HEAD
try:
    from ConfigParser import ConfigParser
except: 
    from configparser import ConfigParser
from pyaerocom import __dir__, logger
=======
from configparser import ConfigParser
from pyaerocom import __dir__, logger, print_log
>>>>>>> f4ebd51e
from pyaerocom.obs_io import OBS_WAVELENGTH_TOL_NM
from pyaerocom.exceptions import VariableDefinitionError
from pyaerocom._lowlevel_helpers import list_to_shortstr, dict_to_str

is_3d =  lambda var_name: True if '3d' in var_name.lower() else False
str2bool = lambda val: val.lower() in ('true', '1', 't', 'yes')

class VarNameInfo(object):
    """This class can be used to retrieve information from variable names"""
    _VALID_WVL_RANGE = [100, 2000]
    _VALID_WVL_IDS = ['od', 'abs', 'ec', 'sc', 'ac', 'bsc', 'ssa']
    PATTERNS = {'od' : r'od\d+aer'}
    DEFAULT_VERT_CODE_PATTERNS = {
        'abs*'  :   'Column',
        'od*'   :   'Column',
        'ang*'  :   'Column',
        'load*' :   'Column',
        'wet*'  :   'Surface',
        'dry*'  :   'Surface'}
    def __init__(self, var_name):
        self.var_name = var_name.lower()
        self._nums = []
        try:
            self._nums = self._numbers_in_string(var_name)
        except:
            pass
     
    def get_default_vert_code(self):
        """Get default vertical code for variable name"""
        for pattern, code in self.DEFAULT_VERT_CODE_PATTERNS.items():
            if fnmatch.fnmatch(self.var_name, pattern):
                return code
        raise ValueError('No default vertical code could be found for {}'
                         .format(self.var_name))
    
    @staticmethod
    def _numbers_in_string(s):
        return [int(x) for x in re.findall(r'\d+', s)]
    
    @property
    def contains_numbers(self):
        """Boolean specifying whether this variable name contains numbers"""
        if len(self._nums) > 0:
            return True
        return False
    
    @property
    def is_wavelength_dependent(self):
        """Boolean specifying whether this variable name is wavelength dependent"""
        for item in self._VALID_WVL_IDS:
            if self.var_name.startswith(item):
                return True
        return False
    
    @property
    def contains_wavelength_nm(self):
        """Boolean specifying whether this variable contains a certain wavelength"""
        if not self.contains_numbers:
            return False
        low, high = self._VALID_WVL_RANGE
        if self._nums and low <= self._nums[0] <= high:
            return True
        return False
    
    @property
    def wavelength_nm(self):
        """Wavelength in nm (if appliable)"""
        if not self.is_wavelength_dependent:
            raise VariableDefinitionError('Variable {} is not wavelength '
                                          'dependent (does not start with '
                                          'either of {})'.format(self.var_name,
                                                     self._VALID_WVL_IDS))
            
        elif not self.contains_wavelength_nm:
            raise VariableDefinitionError('Wavelength could not be extracted '
                                          'from variable name')
        return self._nums[0]

        
    @property
    def is_optical_density(self):
        """Boolean specifying whether variable is an optical depth"""
        if re.match(self.PATTERNS['od'], self.var_name) and self.contains_wavelength_nm:
            return True
        return False
    
    def in_wavelength_range(self, low, high):
        """Boolean specifying whether variable is within wavelength range
        
        Parameters
        ----------
        low : float
            lower end of wavelength range to be tested
        high : float
            upper end of wavelength range to be tested
        
        Returns
        -------
        bool
            True, if this variable is wavelength dependent and if the 
            wavelength that is inferred from the filename is within the 
            specified input range
        """
        return low <= self.wavelength <= high
    
    def translate_to_wavelength(self, to_wavelength):
        """Create new variable name at a different wavelength
        
        Parameters
        ----------
        to_wavelength : float
            new wavelength in nm
        
        Returns
        -------
        VarNameInfo
            new variable name
        """
        if not self.contains_wavelength_nm:
            raise ValueError('Variable {} is not wavelength dependent'.format(self.var_name))
        name = self.var_name.replace(str(self.wavelength_nm),
                                     str(to_wavelength))
        return VarNameInfo(name)
    
    def __str__(self):
        s = ('\nVariable {}\n'
             'is_wavelength_dependent: {}\n'
             'is_optical_density: {}'.format(self.var_name,
                                                self.is_wavelength_dependent,
                                                self.is_optical_density))
        if self.is_wavelength_dependent:
            s += '\nwavelength_nm: {}'.format(self.wavelength_nm)
        return s
 
def parse_variables_ini(fpath=None):
    """Returns instance of ConfigParser to access information"""
    if fpath is None:
        fpath = os.path.join(__dir__, "data", "variables.ini")
        
    if not os.path.exists(fpath):
        raise FileNotFoundError("FATAL: variables.ini file could not be found "
                                "at {}".format(fpath))
    parser = ConfigParser()
    parser.read(fpath)
    return parser

def parse_aliases_ini():
    """Returns instance of ConfigParser to access information"""
    fpath = os.path.join(__dir__, "data", "aliases.ini")
    if not os.path.exists(fpath):
        raise FileNotFoundError("FATAL: aliases.ini file could not be found "
                                "at {}".format(fpath))
    parser = ConfigParser()
    parser.read(fpath)
    return parser


def get_emep_variables(parser=None):
        """Read all variable definitions from emep_variables.ini file and return as dict
    
        Returns
        -------
        dict
            keys are AEROCOM standard names of variable, values are EMEP
            variables
        """
        if parser is None:
            parser = parse_emep_variables_ini()
        variables = {}
        items = parser['emep_variables']
        for var_name in items:
            _variables = [x.strip() for x in items[var_name].strip().split(',')]
            for variable in _variables:
                variables[var_name] = variable
        return variables

    
def parse_emep_variables_ini(fpath=None):
    """Returns instance of ConfigParser to access information"""
    if fpath is None:
        fpath = os.path.join(__dir__, "data", "emep_variables.ini")
    if not os.path.exists(fpath):
        raise FileNotFoundError("FATAL: emep_variables.ini file could not be found "
                        "at {}".format(fpath))
    parser = ConfigParser()
    parser.read(fpath)
    return parser


def _read_alias_ini(parser=None):
    """Read all alias definitions from aliases.ini file and return as dict
    
    Returns
    -------
    dict
        keys are AEROCOM standard names of variable, values are corresponding
        aliases
    """
    if parser is None:
        parser = parse_aliases_ini()
    aliases = {}
    items = parser['aliases']
    for var_name in items:
        _aliases = [x.strip() for x in items[var_name].strip().split(',')]
        for alias in _aliases:
            aliases[alias] = var_name
    for var_fam, alias_fam in parser['alias_families'].items():
        if ',' in alias_fam:
            raise Exception('Found invalid definition of alias family {}: {}. '
                            'Only one family can be mapped to a variable name'
                            .format(var_fam, alias_fam))
    return aliases

def get_aliases(var_name, parser=None):
    """Get aliases for a certain variable"""
    if parser is None:
        file = os.path.join(__dir__, "data", "aliases.ini")
        parser = ConfigParser()
        parser.read(file)
        
    info = parser['aliases']
    aliases = []
    if var_name in info:
        aliases.extend([a.strip() for a in info[var_name].split(',')])
    for var_fam, alias_fam in parser['alias_families'].items():
        if var_name.startswith(var_fam):
            alias = var_name.replace(var_fam, alias_fam)
            aliases.append(alias)
    return aliases

def _check_alias_family(var_name, parser):
    for var_fam, alias_fam in parser['alias_families'].items():
        if var_name.startswith(alias_fam):
            var_name_aerocom = var_name.replace(alias_fam, var_fam)
            return var_name_aerocom
    raise VariableDefinitionError('Input variable could not be identified as '
                                  'belonging to either of the available alias '
                                  'variable families')

# =============================================================================
# import functools
# def lowercase(func):
#     @functools.wraps(func)
#     def wrapper():
#         return func().lower()
#     return wrapper
# =============================================================================
class Variable(object):
    """Interface that specifies default settings for a variable
    
    See `variables.ini <https://github.com/metno/pyaerocom/blob/master/
    pyaerocom/data/variables.ini>`__ file for an overview of currently available 
    default variables.
    
    Parameters
    ----------
    var_name : str
        string ID of variable (see file variables.ini for valid IDs)
    init : bool
        if True, input variable name is attempted to be read from config file
    cfg : ConfigParser
        open config parser that holds the information in config file available
        (i.e. :func:`ConfigParser.read` has been called with config file as 
        input)
    **kwargs
        any valid class attribute (e.g. map_vmin, map_vmax, ...)
        
    Attributes
    ----------
    var_name : str
        input variable name
    var_name_aerocom : str
        AEROCOM variable name (see e.g. `AEROCOM protocol 
        <http://aerocom.met.no/protocol_table.html>`__ for a list of 
        available variables)
    is_3d : bool
        flag that indicates if variable is 3D
    is_dry : bool
        flag that is set based on filename that indicates if variable data
        corresponds to dry conditions.
    units : str
        unit of variable (None if no unit)
    default_vert_code : str, optional
        default vertical code to be loaded (i.e. Column, ModelLevel, Surface).
        Only relevant during reading and in case conflicts occur (e.g.
        abs550aer, 2010, Column and Surface files)
    aliases : list
        list of alternative names for this variable
    minimum : float
        lower limit of allowed value range
    upper_limit : float
        upper limit of allowed value range
    obs_wavelength_tol_nm : float
        wavelength tolerance (+/-) for reading of obsdata. Default is 10, i.e.
        if this variable is defined at 550 nm and obsdata contains measured 
        values of this quantity within interval of 540 - 560, then these data
        is used
    scat_xlim : float
        x-range for scatter plot
    scat_ylim : float
        y-range for scatter plot
    scat_loglog : bool
        scatter plot on loglog scale
    scat_scale_factor : float
        scale factor for scatter plot
    map_vmin : float
        data value corresponding to lower end of colormap in map plots of this
        quantity
    map_vmax : float
        data value corresponding to upper end of colormap in map plots of this
        quantity
    map_c_under : str
        color used for values below :attr:`map_vmin` in map plots of this
        quantity
    map_c_over : str
        color used for values exceeding :attr:`map_vmax` in map plots of this
        quantity
    map_cbar_levels : :obj:`list`, optional
        levels of colorbar
    map_cbar_ticks : :obj:`list`, optional
        colorbar ticks
    """
    literal_eval_list = lambda val: list(literal_eval(val))
    str2list = lambda val: [x.strip() for x in val.split(',')]
    _TYPE_CONV={'wavelength_nm': float,
                'minimum': float,
                'maximum': float,
                'dimensions' : str2list,
                'obs_wavelength_tol_nm': float,
                'scat_xlim': literal_eval_list,
                'scat_ylim': literal_eval_list,
                'scat_loglog': str2bool,
                'scat_scale_factor': float,
                'dry_rh_max':float,
                'map_vmin': float,
                'map_vmax': float,
                'map_cbar_levels': literal_eval_list,
                'map_cbar_ticks': literal_eval_list}
    
    #maybe used in config -> what should be the name
    ALT_NAMES = {'unit' : 'units'}  
    
    RH_MAX_DRY = 0.4
    
    plot_info_keys = ['scat_xlim',
                      'scat_ylim',
                      'scat_loglog',
                      'scat_scale_factor',
                      'map_vmin',
                      'map_vmax',
                      'map_c_under',
                      'map_c_over',
                      'map_cbar_levels',
                      'map_cbar_ticks']
    
    @staticmethod
    def _check_input_var_name(var_name):
        var_name = var_name.lower()
        if '3d' in var_name:
            var_name = var_name.replace('3d','')
# =============================================================================
#         if 'dry' in var_name:
#             var_name = var_name.replace('dry', '')
# =============================================================================
        return var_name
    
    def __init__(self, var_name="od550aer", init=True, cfg=None, **kwargs):
        #save orig. input for whatever reasons
        self._var_name_input = var_name 

        # var_name in lowercase and cleaned up (3d and dry removed if applicable)
        self.var_name = var_name = self._check_input_var_name(var_name)
        self._var_name_aerocom = None
    
        self.standard_name = None
        self.units = None
        self.default_vert_code = None
        #self.aliases = []
        self.wavelength_nm = None
        self.dry_rh_max = 40
        self.dimensions = None
        self.minimum = -9e30
        self.maximum = 9e30

        self.description = None
        self.comments_and_purpose = None

        #wavelength tolerance in nm
        self.obs_wavelength_tol_nm = None
        
        self.scat_xlim = None
        self.scat_ylim = None
        self.scat_loglog = None
        self.scat_scale_factor = 1.0
            
        # settings for map plotting
        self.map_vmin = None
        self.map_vmax = None
        self.map_c_under = None
        self.map_c_over = 'r'
        self.map_cbar_levels = None
        self.map_cbar_ticks = None
        # imports default information and, on top, variable information (if 
        # applicable)
        if init:
            self.parse_from_ini(var_name, cfg=cfg) 
        
        self.update(**kwargs)
        if self.obs_wavelength_tol_nm is None:
            self.obs_wavelength_tol_nm = OBS_WAVELENGTH_TOL_NM
    
    @property
    def var_name_aerocom(self):
        vna = self._var_name_aerocom
        return self.var_name if vna is None else vna
    
    @property
    def var_name_input(self):
        """Input variable (in lowercase)"""
        return self._var_name_input.lower()
    
    @property
    def is_3d(self):
        """True if str '3d' is contained in :attr:`var_name_input`"""
        return True if '3d' in self.var_name_input else False
    
    @property
    def is_dry(self):
        """True if str 'dry' is contained in :attr:`var_name_input`"""
        return True if 'dry' in self.var_name_input else False
    
    @property
    def is_alias(self):
        return True if self.var_name != self.var_name_aerocom else False
    
    @property
    def unit(self):
        """Unit of variable (old name, deprecated)"""
        from warnings import warn
        warn(DeprecationWarning('Attr. name unit in Variable '
                                'class is deprecated. Please '
                                'use units instead'))
        return self.units
        
    @property
    def plot_info(self):
        """Dictionary containing plot information"""
        d = {}
        for k in self.plot_info_keys:
            d[k] = self[k]
        return d
    
    def update(self, **kwargs):
        for key, val in kwargs.items():
            self[key] = val
        
    @property
    def has_unit(self):
        """Boolean specifying whether variable has unit"""
        return True if not self.unit in (1, None) else False
    
    @property
    def lower_limit(self):
        """Old attribute name for :attr:`minimum` (following HTAP2 defs)"""
        logger.warning(DeprecationWarning('Old name for attribute minimum'))
        return self.minimum
     
    @property
    def upper_limit(self):
        """Old attribute name for :attr:`minimum` (following HTAP2 defs)"""
        logger.warning(DeprecationWarning('Old name for attribute minimum'))
        return self.maximum 
    
    @property
    def unit_str(self):
        """string representation of unit"""
        if self.unit is None:
            return ''
        else:
            return '[{}]'.format(self.unit)
    
    @staticmethod
    def read_config():
        return parse_variables_ini()
    
    @property
    def var_name_info(self):
        return VarNameInfo(self.var_name)
        
    @property
    def aliases(self):
        """Alias variable names that are frequently found / used
        
        Returns
        -------
        list
            list containing valid aliases
        """
        return get_aliases(self.var_name)
    
    @property
    def long_name(self):
        """Wrapper for :attr:`description`"""
        return self.description
    
    def keys(self):
        return list(self.__dict__.keys())
    
    @staticmethod
    def _check_aliases(var_name):
            
        ap = parse_aliases_ini()
        aliases = _read_alias_ini(ap)
        if var_name in aliases:
            return aliases[var_name]
        return _check_alias_family(var_name, ap)
      
    def get_default_vert_code(self):
        """Get default vertical code for variable name"""
        if self.default_vert_code is not None:
            return self.default_vert_code
        try: 
            return VarNameInfo(self.var_name_aerocom).get_default_vert_code()
        except ValueError:
            print_log.warn('default_vert_code not set for {} and '
                           'could also not be inferred'
                           .format(self.var_name_aerocom))
            return None
            
            
                        
    def parse_from_ini(self, var_name=None, cfg=None):
        """Import information about default region
        
        Parameters
        ----------
        var_name : str
            variable name
        var_name_alt : str
            alternative variable name that is used if variable name is not
            available
        cfg : ConfigParser
            open config parser object
            
        Returns
        -------
        bool
            True, if default could be loaded, False if not
        
        Raises
        ------
        IOError
            if regions.ini file does not exist
        """
        if cfg is None:
            cfg = self.read_config()
        
        if not var_name in cfg:
            try:
                var_name = self._check_aliases(var_name)
            except VariableDefinitionError:
                logger.info('Unknown input variable {}'.format(var_name))
                return
            self._var_name_aerocom = var_name
        
        var_info = cfg[var_name]
        # this variable should import settings from another variable
        if 'use' in var_info:
            use = var_info['use']
            if not use in cfg:
                raise VariableDefinitionError('Input variable {} depends on {} '
                                              'which is not available in '
                                              'variables.ini.'
                                              .format(var_name, use))
            self.parse_from_ini(use, cfg)
        
        for key, val in var_info.items():
            if key in self.ALT_NAMES:
                key = self.ALT_NAMES[key]
            self._add(key, val)
            
# =============================================================================
#         for key in self.keys():
#             if key in self.ALT_NAMES:
#                 if self.ALT_NAMES[key] in var_info:
#                     self._add(key, var_info[self.ALT_NAMES[key]])
#             elif key in var_info:
#                 self._add(key, var_info[key])
# =============================================================================
    
    def _add(self, key, val):
        if key in self._TYPE_CONV:
            try:
                val = self._TYPE_CONV[key](val)
            except:
                pass
        elif key == 'units' and val == 'None':
            val = '1'
        if val == 'None':
            val = None
        self[key] = val
        
    def __setitem__(self, key, val):
        self.__dict__[key] = val
    
    def __getitem__(self, key):
        return self.__dict__[key]
    
    def __repr__(self):
       return ("{}\nstandard_name: {}; Unit: {}"
               .format(self.var_name, self.standard_name, 
                       self.unit))
   
    def __eq__(self, other):
        if isinstance(other, str):
            other = Variable(other)
        elif not isinstance(other, Variable):
            raise TypeError('Can only compare with str or other Variable instance')
        return True if other.var_name_aerocom == self.var_name_aerocom else False
    
    def __str__(self):
        head = "Pyaerocom {}".format(type(self).__name__)
        s = "\n{}\n{}".format(head, len(head)*"-")
        
        plot_s = '\nPlotting settings\n......................'
        
        for k, v in self.__dict__.items():
            if k in self.plot_info_keys:
                if v is None:
                    continue
                if isinstance(v, dict):
                    plot_s += "\n{} (dict)".format(k)
                    plot_s = dict_to_str(v, plot_s, indent=3, 
                                         ignore_null=True)
                elif isinstance(v, list):
                    plot_s += "\n{} (list, {} items)".format(k, len(v))
                    plot_s += list_to_shortstr(v)
                else:
                    plot_s += "\n%s: %s" %(k,v)
            else:
                if isinstance(v, dict):
                    s += "\n{} (dict)".format(k)
                    s = dict_to_str(v, s, indent=3, ignore_null=True)
                elif isinstance(v, list):
                    s += "\n{} (list, {} items)".format(k, len(v))
                    s += list_to_shortstr(v)
                else:
                    s += "\n%s: %s" %(k,v)
        
        s += plot_s
        return s

class VarCollection(object):
    """Variable access class based on variables config file"""
    
    def __init__(self, var_ini):
        self._all_vars = None
        self._var_ini = None
        
        self.var_ini = var_ini
        
        self._cfg_parser = parse_variables_ini(var_ini)
        self._alias_parser = parse_aliases_ini()
        self._idx = -1
        
        logger.info("Importing variable aliases info")
        
    @property
    def all_vars(self):
        """List of all variables
        
        Note: does not include variable names that may be inferred via 
        alias families as defined in section [alias_families] in
        aliases.ini.
        """
        if self._all_vars is None:
            all_vars = [k.lower() for k in self._cfg_parser.keys()]
            #all_vars.extend(list(_read_alias_ini()))
            self._all_vars = all_vars
        return self._all_vars
    
    @property
    def var_ini(self):
        """Config file specifying variable information"""
        return self._var_ini
    
    @var_ini.setter
    def var_ini(self, var_ini):
        
        if not os.path.exists(var_ini):
            raise IOError("File {} does not exist".format(var_ini))
        self._var_ini = var_ini
    
    def find(self, search_pattern):
        """Find all variables that match input search pattern
        
        Note
        ----
        Searches for matches in variable names (:attr:`Variable.var_name`) and 
        standard name (:attr:`Variable.standard_name`).
        
        Parameters
        ----------
        search_pattern : str
            variable search pattern
        
        Returns
        -------
        list
            AeroCom variable names that match the search pattern
        """
        matches = []
        for var in self:
            if fnmatch.fnmatch(var.var_name, search_pattern):
                matches.append(var.var_name)
            elif (isinstance(var.standard_name, str) and 
                  fnmatch.fnmatch(var.standard_name, search_pattern)):
                matches.append(var.var_name)
        return matches
        
    def get_coord_var_and_standard_names(self):
        """Get dictionary with coord and standard names"""
        d = {}
        for k in self.all_vars:
            d[k] = self[k]['standard_name']
        return d
    
    def _read_ini(self):
        parser = ConfigParser()
        parser.read(self.var_ini)
        return parser
        
    def __dir__(self):
        """Activates auto tab-completion for all variables"""
        return self.all_vars
    
    def __iter__(self):
        return self
    
    def __next__(self):
        self._idx += 1
        if self._idx == len(self.all_vars):
            self._idx = -1
            raise StopIteration
        var_name = self.all_vars[self._idx]
        return self[var_name]
    
    def __contains__(self, var_name):
        """Enables using ``in`` method
        
        Example
        -------
        >>> all_vars = VarCollection()
        >>> 'od550aer' in all_vars
        True
        >>> 'blaa' in all_vars
        False
        """
        if var_name in self.all_vars:
            return True
        return False
    
    def __getattr__(self, attr):
        """Use . operator to access variables
        
        Example
        -------
        >>> all_vars = VarCollection()
        >>> all_vars.od550aer
        Variable od550aer
        """
        if attr in self.__dict__:
            return self.__dict__[attr]
        return self[attr]
        
    def __getitem__(self, var_name):
        """Use [] operator to access variables
        
        Example
        -------
        >>> all_vars = VarCollection()
        >>> all_vars['od550aer']
        Variable od550aer
        """
        #make sure to be in the right namespace
        var = Variable(var_name, cfg=self._cfg_parser)
        if not var.var_name_aerocom in self:
            raise VariableDefinitionError('Error (VarCollection): input variable '
                                          '{} is not supported'.format(var_name))
        return var
       
    def __repr__(self):
        head = "Pyaerocom {}".format(type(self).__name__)
        s = '\n{}\n{}\n{}'.format(len(head)*"-", head, len(head)*"-")
        for v in self.all_vars:
            s += '\n{}'.format(v)
        return s   
    
    def __str__(self):
        return self.var_name
          
def get_variable(var_name):
    """
    Get a certain variable

    Parameters
    ----------
    var_name : str
        variable name

    Returns
    -------
    Variable
    """
    from pyaerocom import const
    return const.VARS[var_name]

def all_vars_to_dataframe():
    """Make an overview table for all variables"""
    import pandas as pd
    head = ['Name', 'Standard name', 'unit', 'Wavelength [nm]', 'Dimensions',
            'Comments and purpose'] 
    res = []
    for varname in all_var_names():
        var = Variable(varname)
        res.append([varname, var.standard_name, var.unit, var.wavelength_nm,
                    var.dimensions, var.comments_and_purpose])
    df = pd.DataFrame(res, columns=head)
    return df

def all_var_names():
    """Helper method that returns all currently defined variable names"""
    return [k for k in Variable.read_config().keys()]

if __name__=="__main__":
    import pyaerocom as pya
    #res = pya.const.VARS.find('od*aer')
    v1 = pya.const.VARS['scatc550dryaer']
    v0 = pya.const.VARS['scatc550aer']
    
    print(v0 == v1)
    var = pya.const.VARS['blaaa']
    
    print(var)<|MERGE_RESOLUTION|>--- conflicted
+++ resolved
@@ -6,16 +6,8 @@
 import os
 from ast import literal_eval
 import re, fnmatch
-<<<<<<< HEAD
-try:
-    from ConfigParser import ConfigParser
-except: 
-    from configparser import ConfigParser
-from pyaerocom import __dir__, logger
-=======
 from configparser import ConfigParser
 from pyaerocom import __dir__, logger, print_log
->>>>>>> f4ebd51e
 from pyaerocom.obs_io import OBS_WAVELENGTH_TOL_NM
 from pyaerocom.exceptions import VariableDefinitionError
 from pyaerocom._lowlevel_helpers import list_to_shortstr, dict_to_str
@@ -42,7 +34,7 @@
             self._nums = self._numbers_in_string(var_name)
         except:
             pass
-     
+
     def get_default_vert_code(self):
         """Get default vertical code for variable name"""
         for pattern, code in self.DEFAULT_VERT_CODE_PATTERNS.items():
@@ -50,18 +42,18 @@
                 return code
         raise ValueError('No default vertical code could be found for {}'
                          .format(self.var_name))
-    
+
     @staticmethod
     def _numbers_in_string(s):
         return [int(x) for x in re.findall(r'\d+', s)]
-    
+
     @property
     def contains_numbers(self):
         """Boolean specifying whether this variable name contains numbers"""
         if len(self._nums) > 0:
             return True
         return False
-    
+
     @property
     def is_wavelength_dependent(self):
         """Boolean specifying whether this variable name is wavelength dependent"""
@@ -69,7 +61,7 @@
             if self.var_name.startswith(item):
                 return True
         return False
-    
+
     @property
     def contains_wavelength_nm(self):
         """Boolean specifying whether this variable contains a certain wavelength"""
@@ -79,7 +71,7 @@
         if self._nums and low <= self._nums[0] <= high:
             return True
         return False
-    
+
     @property
     def wavelength_nm(self):
         """Wavelength in nm (if appliable)"""
@@ -88,47 +80,47 @@
                                           'dependent (does not start with '
                                           'either of {})'.format(self.var_name,
                                                      self._VALID_WVL_IDS))
-            
+
         elif not self.contains_wavelength_nm:
             raise VariableDefinitionError('Wavelength could not be extracted '
                                           'from variable name')
         return self._nums[0]
 
-        
+
     @property
     def is_optical_density(self):
         """Boolean specifying whether variable is an optical depth"""
         if re.match(self.PATTERNS['od'], self.var_name) and self.contains_wavelength_nm:
             return True
         return False
-    
+
     def in_wavelength_range(self, low, high):
         """Boolean specifying whether variable is within wavelength range
-        
+
         Parameters
         ----------
         low : float
             lower end of wavelength range to be tested
         high : float
             upper end of wavelength range to be tested
-        
+
         Returns
         -------
         bool
-            True, if this variable is wavelength dependent and if the 
-            wavelength that is inferred from the filename is within the 
+            True, if this variable is wavelength dependent and if the
+            wavelength that is inferred from the filename is within the
             specified input range
         """
         return low <= self.wavelength <= high
-    
+
     def translate_to_wavelength(self, to_wavelength):
         """Create new variable name at a different wavelength
-        
+
         Parameters
         ----------
         to_wavelength : float
             new wavelength in nm
-        
+
         Returns
         -------
         VarNameInfo
@@ -139,7 +131,7 @@
         name = self.var_name.replace(str(self.wavelength_nm),
                                      str(to_wavelength))
         return VarNameInfo(name)
-    
+
     def __str__(self):
         s = ('\nVariable {}\n'
              'is_wavelength_dependent: {}\n'
@@ -149,12 +141,12 @@
         if self.is_wavelength_dependent:
             s += '\nwavelength_nm: {}'.format(self.wavelength_nm)
         return s
- 
+
 def parse_variables_ini(fpath=None):
     """Returns instance of ConfigParser to access information"""
     if fpath is None:
         fpath = os.path.join(__dir__, "data", "variables.ini")
-        
+
     if not os.path.exists(fpath):
         raise FileNotFoundError("FATAL: variables.ini file could not be found "
                                 "at {}".format(fpath))
@@ -175,7 +167,7 @@
 
 def get_emep_variables(parser=None):
         """Read all variable definitions from emep_variables.ini file and return as dict
-    
+
         Returns
         -------
         dict
@@ -192,7 +184,7 @@
                 variables[var_name] = variable
         return variables
 
-    
+
 def parse_emep_variables_ini(fpath=None):
     """Returns instance of ConfigParser to access information"""
     if fpath is None:
@@ -207,7 +199,7 @@
 
 def _read_alias_ini(parser=None):
     """Read all alias definitions from aliases.ini file and return as dict
-    
+
     Returns
     -------
     dict
@@ -235,7 +227,7 @@
         file = os.path.join(__dir__, "data", "aliases.ini")
         parser = ConfigParser()
         parser.read(file)
-        
+
     info = parser['aliases']
     aliases = []
     if var_name in info:
@@ -265,11 +257,11 @@
 # =============================================================================
 class Variable(object):
     """Interface that specifies default settings for a variable
-    
+
     See `variables.ini <https://github.com/metno/pyaerocom/blob/master/
-    pyaerocom/data/variables.ini>`__ file for an overview of currently available 
+    pyaerocom/data/variables.ini>`__ file for an overview of currently available
     default variables.
-    
+
     Parameters
     ----------
     var_name : str
@@ -278,18 +270,18 @@
         if True, input variable name is attempted to be read from config file
     cfg : ConfigParser
         open config parser that holds the information in config file available
-        (i.e. :func:`ConfigParser.read` has been called with config file as 
+        (i.e. :func:`ConfigParser.read` has been called with config file as
         input)
     **kwargs
         any valid class attribute (e.g. map_vmin, map_vmax, ...)
-        
+
     Attributes
     ----------
     var_name : str
         input variable name
     var_name_aerocom : str
-        AEROCOM variable name (see e.g. `AEROCOM protocol 
-        <http://aerocom.met.no/protocol_table.html>`__ for a list of 
+        AEROCOM variable name (see e.g. `AEROCOM protocol
+        <http://aerocom.met.no/protocol_table.html>`__ for a list of
         available variables)
     is_3d : bool
         flag that indicates if variable is 3D
@@ -310,7 +302,7 @@
         upper limit of allowed value range
     obs_wavelength_tol_nm : float
         wavelength tolerance (+/-) for reading of obsdata. Default is 10, i.e.
-        if this variable is defined at 550 nm and obsdata contains measured 
+        if this variable is defined at 550 nm and obsdata contains measured
         values of this quantity within interval of 540 - 560, then these data
         is used
     scat_xlim : float
@@ -354,12 +346,12 @@
                 'map_vmax': float,
                 'map_cbar_levels': literal_eval_list,
                 'map_cbar_ticks': literal_eval_list}
-    
+
     #maybe used in config -> what should be the name
-    ALT_NAMES = {'unit' : 'units'}  
-    
+    ALT_NAMES = {'unit' : 'units'}
+
     RH_MAX_DRY = 0.4
-    
+
     plot_info_keys = ['scat_xlim',
                       'scat_ylim',
                       'scat_loglog',
@@ -370,7 +362,7 @@
                       'map_c_over',
                       'map_cbar_levels',
                       'map_cbar_ticks']
-    
+
     @staticmethod
     def _check_input_var_name(var_name):
         var_name = var_name.lower()
@@ -381,15 +373,15 @@
 #             var_name = var_name.replace('dry', '')
 # =============================================================================
         return var_name
-    
+
     def __init__(self, var_name="od550aer", init=True, cfg=None, **kwargs):
         #save orig. input for whatever reasons
-        self._var_name_input = var_name 
+        self._var_name_input = var_name
 
         # var_name in lowercase and cleaned up (3d and dry removed if applicable)
         self.var_name = var_name = self._check_input_var_name(var_name)
         self._var_name_aerocom = None
-    
+
         self.standard_name = None
         self.units = None
         self.default_vert_code = None
@@ -405,12 +397,12 @@
 
         #wavelength tolerance in nm
         self.obs_wavelength_tol_nm = None
-        
+
         self.scat_xlim = None
         self.scat_ylim = None
         self.scat_loglog = None
         self.scat_scale_factor = 1.0
-            
+
         # settings for map plotting
         self.map_vmin = None
         self.map_vmax = None
@@ -418,39 +410,39 @@
         self.map_c_over = 'r'
         self.map_cbar_levels = None
         self.map_cbar_ticks = None
-        # imports default information and, on top, variable information (if 
+        # imports default information and, on top, variable information (if
         # applicable)
         if init:
-            self.parse_from_ini(var_name, cfg=cfg) 
-        
+            self.parse_from_ini(var_name, cfg=cfg)
+
         self.update(**kwargs)
         if self.obs_wavelength_tol_nm is None:
             self.obs_wavelength_tol_nm = OBS_WAVELENGTH_TOL_NM
-    
+
     @property
     def var_name_aerocom(self):
         vna = self._var_name_aerocom
         return self.var_name if vna is None else vna
-    
+
     @property
     def var_name_input(self):
         """Input variable (in lowercase)"""
         return self._var_name_input.lower()
-    
+
     @property
     def is_3d(self):
         """True if str '3d' is contained in :attr:`var_name_input`"""
         return True if '3d' in self.var_name_input else False
-    
+
     @property
     def is_dry(self):
         """True if str 'dry' is contained in :attr:`var_name_input`"""
         return True if 'dry' in self.var_name_input else False
-    
+
     @property
     def is_alias(self):
         return True if self.var_name != self.var_name_aerocom else False
-    
+
     @property
     def unit(self):
         """Unit of variable (old name, deprecated)"""
@@ -459,7 +451,7 @@
                                 'class is deprecated. Please '
                                 'use units instead'))
         return self.units
-        
+
     @property
     def plot_info(self):
         """Dictionary containing plot information"""
@@ -467,28 +459,28 @@
         for k in self.plot_info_keys:
             d[k] = self[k]
         return d
-    
+
     def update(self, **kwargs):
         for key, val in kwargs.items():
             self[key] = val
-        
+
     @property
     def has_unit(self):
         """Boolean specifying whether variable has unit"""
         return True if not self.unit in (1, None) else False
-    
+
     @property
     def lower_limit(self):
         """Old attribute name for :attr:`minimum` (following HTAP2 defs)"""
         logger.warning(DeprecationWarning('Old name for attribute minimum'))
         return self.minimum
-     
+
     @property
     def upper_limit(self):
         """Old attribute name for :attr:`minimum` (following HTAP2 defs)"""
         logger.warning(DeprecationWarning('Old name for attribute minimum'))
-        return self.maximum 
-    
+        return self.maximum
+
     @property
     def unit_str(self):
         """string representation of unit"""
@@ -496,60 +488,60 @@
             return ''
         else:
             return '[{}]'.format(self.unit)
-    
+
     @staticmethod
     def read_config():
         return parse_variables_ini()
-    
+
     @property
     def var_name_info(self):
         return VarNameInfo(self.var_name)
-        
+
     @property
     def aliases(self):
         """Alias variable names that are frequently found / used
-        
+
         Returns
         -------
         list
             list containing valid aliases
         """
         return get_aliases(self.var_name)
-    
+
     @property
     def long_name(self):
         """Wrapper for :attr:`description`"""
         return self.description
-    
+
     def keys(self):
         return list(self.__dict__.keys())
-    
+
     @staticmethod
     def _check_aliases(var_name):
-            
+
         ap = parse_aliases_ini()
         aliases = _read_alias_ini(ap)
         if var_name in aliases:
             return aliases[var_name]
         return _check_alias_family(var_name, ap)
-      
+
     def get_default_vert_code(self):
         """Get default vertical code for variable name"""
         if self.default_vert_code is not None:
             return self.default_vert_code
-        try: 
+        try:
             return VarNameInfo(self.var_name_aerocom).get_default_vert_code()
         except ValueError:
             print_log.warn('default_vert_code not set for {} and '
                            'could also not be inferred'
                            .format(self.var_name_aerocom))
             return None
-            
-            
-                        
+
+
+
     def parse_from_ini(self, var_name=None, cfg=None):
         """Import information about default region
-        
+
         Parameters
         ----------
         var_name : str
@@ -559,12 +551,12 @@
             available
         cfg : ConfigParser
             open config parser object
-            
+
         Returns
         -------
         bool
             True, if default could be loaded, False if not
-        
+
         Raises
         ------
         IOError
@@ -572,7 +564,7 @@
         """
         if cfg is None:
             cfg = self.read_config()
-        
+
         if not var_name in cfg:
             try:
                 var_name = self._check_aliases(var_name)
@@ -580,7 +572,7 @@
                 logger.info('Unknown input variable {}'.format(var_name))
                 return
             self._var_name_aerocom = var_name
-        
+
         var_info = cfg[var_name]
         # this variable should import settings from another variable
         if 'use' in var_info:
@@ -591,12 +583,12 @@
                                               'variables.ini.'
                                               .format(var_name, use))
             self.parse_from_ini(use, cfg)
-        
+
         for key, val in var_info.items():
             if key in self.ALT_NAMES:
                 key = self.ALT_NAMES[key]
             self._add(key, val)
-            
+
 # =============================================================================
 #         for key in self.keys():
 #             if key in self.ALT_NAMES:
@@ -605,7 +597,7 @@
 #             elif key in var_info:
 #                 self._add(key, var_info[key])
 # =============================================================================
-    
+
     def _add(self, key, val):
         if key in self._TYPE_CONV:
             try:
@@ -617,38 +609,38 @@
         if val == 'None':
             val = None
         self[key] = val
-        
+
     def __setitem__(self, key, val):
         self.__dict__[key] = val
-    
+
     def __getitem__(self, key):
         return self.__dict__[key]
-    
+
     def __repr__(self):
        return ("{}\nstandard_name: {}; Unit: {}"
-               .format(self.var_name, self.standard_name, 
+               .format(self.var_name, self.standard_name,
                        self.unit))
-   
+
     def __eq__(self, other):
         if isinstance(other, str):
             other = Variable(other)
         elif not isinstance(other, Variable):
             raise TypeError('Can only compare with str or other Variable instance')
         return True if other.var_name_aerocom == self.var_name_aerocom else False
-    
+
     def __str__(self):
         head = "Pyaerocom {}".format(type(self).__name__)
         s = "\n{}\n{}".format(head, len(head)*"-")
-        
+
         plot_s = '\nPlotting settings\n......................'
-        
+
         for k, v in self.__dict__.items():
             if k in self.plot_info_keys:
                 if v is None:
                     continue
                 if isinstance(v, dict):
                     plot_s += "\n{} (dict)".format(k)
-                    plot_s = dict_to_str(v, plot_s, indent=3, 
+                    plot_s = dict_to_str(v, plot_s, indent=3,
                                          ignore_null=True)
                 elif isinstance(v, list):
                     plot_s += "\n{} (list, {} items)".format(k, len(v))
@@ -664,30 +656,30 @@
                     s += list_to_shortstr(v)
                 else:
                     s += "\n%s: %s" %(k,v)
-        
+
         s += plot_s
         return s
 
 class VarCollection(object):
     """Variable access class based on variables config file"""
-    
+
     def __init__(self, var_ini):
         self._all_vars = None
         self._var_ini = None
-        
+
         self.var_ini = var_ini
-        
+
         self._cfg_parser = parse_variables_ini(var_ini)
         self._alias_parser = parse_aliases_ini()
         self._idx = -1
-        
+
         logger.info("Importing variable aliases info")
-        
+
     @property
     def all_vars(self):
         """List of all variables
-        
-        Note: does not include variable names that may be inferred via 
+
+        Note: does not include variable names that may be inferred via
         alias families as defined in section [alias_families] in
         aliases.ini.
         """
@@ -696,32 +688,32 @@
             #all_vars.extend(list(_read_alias_ini()))
             self._all_vars = all_vars
         return self._all_vars
-    
+
     @property
     def var_ini(self):
         """Config file specifying variable information"""
         return self._var_ini
-    
+
     @var_ini.setter
     def var_ini(self, var_ini):
-        
+
         if not os.path.exists(var_ini):
             raise IOError("File {} does not exist".format(var_ini))
         self._var_ini = var_ini
-    
+
     def find(self, search_pattern):
         """Find all variables that match input search pattern
-        
+
         Note
         ----
-        Searches for matches in variable names (:attr:`Variable.var_name`) and 
+        Searches for matches in variable names (:attr:`Variable.var_name`) and
         standard name (:attr:`Variable.standard_name`).
-        
+
         Parameters
         ----------
         search_pattern : str
             variable search pattern
-        
+
         Returns
         -------
         list
@@ -731,30 +723,30 @@
         for var in self:
             if fnmatch.fnmatch(var.var_name, search_pattern):
                 matches.append(var.var_name)
-            elif (isinstance(var.standard_name, str) and 
+            elif (isinstance(var.standard_name, str) and
                   fnmatch.fnmatch(var.standard_name, search_pattern)):
                 matches.append(var.var_name)
         return matches
-        
+
     def get_coord_var_and_standard_names(self):
         """Get dictionary with coord and standard names"""
         d = {}
         for k in self.all_vars:
             d[k] = self[k]['standard_name']
         return d
-    
+
     def _read_ini(self):
         parser = ConfigParser()
         parser.read(self.var_ini)
         return parser
-        
+
     def __dir__(self):
         """Activates auto tab-completion for all variables"""
         return self.all_vars
-    
+
     def __iter__(self):
         return self
-    
+
     def __next__(self):
         self._idx += 1
         if self._idx == len(self.all_vars):
@@ -762,10 +754,10 @@
             raise StopIteration
         var_name = self.all_vars[self._idx]
         return self[var_name]
-    
+
     def __contains__(self, var_name):
         """Enables using ``in`` method
-        
+
         Example
         -------
         >>> all_vars = VarCollection()
@@ -777,10 +769,10 @@
         if var_name in self.all_vars:
             return True
         return False
-    
+
     def __getattr__(self, attr):
         """Use . operator to access variables
-        
+
         Example
         -------
         >>> all_vars = VarCollection()
@@ -790,10 +782,10 @@
         if attr in self.__dict__:
             return self.__dict__[attr]
         return self[attr]
-        
+
     def __getitem__(self, var_name):
         """Use [] operator to access variables
-        
+
         Example
         -------
         >>> all_vars = VarCollection()
@@ -806,17 +798,17 @@
             raise VariableDefinitionError('Error (VarCollection): input variable '
                                           '{} is not supported'.format(var_name))
         return var
-       
+
     def __repr__(self):
         head = "Pyaerocom {}".format(type(self).__name__)
         s = '\n{}\n{}\n{}'.format(len(head)*"-", head, len(head)*"-")
         for v in self.all_vars:
             s += '\n{}'.format(v)
-        return s   
-    
+        return s
+
     def __str__(self):
         return self.var_name
-          
+
 def get_variable(var_name):
     """
     Get a certain variable
@@ -837,7 +829,7 @@
     """Make an overview table for all variables"""
     import pandas as pd
     head = ['Name', 'Standard name', 'unit', 'Wavelength [nm]', 'Dimensions',
-            'Comments and purpose'] 
+            'Comments and purpose']
     res = []
     for varname in all_var_names():
         var = Variable(varname)
@@ -855,8 +847,8 @@
     #res = pya.const.VARS.find('od*aer')
     v1 = pya.const.VARS['scatc550dryaer']
     v0 = pya.const.VARS['scatc550aer']
-    
+
     print(v0 == v1)
     var = pya.const.VARS['blaaa']
-    
+
     print(var)