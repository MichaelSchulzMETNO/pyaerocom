#!/usr/bin/env python3
# -*- coding: utf-8 -*-

# Copyright (C) 2018 met.no
# Contact information:
# Norwegian Meteorological Institute
# Box 43 Blindern
# 0313 OSLO
# NORWAY
# E-mail: jan.griesfeller@met.no, jonas.gliss@met.no
# This program is free software; you can redistribute it and/or modify
# it under the terms of the GNU General Public License as published by
# the Free Software Foundation; either version 3 of the License, or
# (at your option) any later version.
# This program is distributed in the hope that it will be useful,
# but WITHOUT ANY WARRANTY; without even the implied warranty of
# MERCHANTABILITY or FITNESS FOR A PARTICULAR PURPOSE. See the
# GNU General Public License for more details.
# You should have received a copy of the GNU General Public License
# along with this program; if not, write to the Free Software
# Foundation, Inc., 51 Franklin Street, Fifth Floor, Boston,
# MA 02110-1301, USA

"""
main program with a command line interface for pyaerocom
"""

import argparse
import sys
# import os
import getpass
import socket
#import pdb
import pandas as pd
import numpy as np
from pyaerocom import const

def cli():
    """Pyaerocom command line interface (CLI)

    Pyaerocom is a Python package for the Aerocom project

    Example
    -------
    >>> import pyaerocom.io as pio
    >>> import pyaerocom as pa
    >>> import itertools
    >>> import matplotlib.pyplot as plt
    >>> import pandas as pd
    >>> model = 'IASI_MAPIR.v3.x.merged.AN'
    >>> startdate = '2007-01-01'
    >>> enddate = '2012-12-31'
    >>> obsnetwork_to_read = 'EARLINET'
    >>> plot_min = 500
    >>> plot_max = 5000
    >>> var_to_read = 'zdust'
    >>> model_obj = pio.ReadGridded(name = model, start_time = startdate, stop_time = enddate, verbose=True)
    >>> model_data = model_obj.read_var(var_name=var_to_read, ts_type="daily")
    >>> obs_data = pyaerocom.io.readungridded.ReadUngridded(data_set_to_read = obsnetwork_to_read, vars_to_read = var_to_read, verbose=True)
    >>> obs_data.read()
    >>> pa.helpers.griesie_dataframe_testing(model_data, obs_data, startdate, enddate)


    >>> obs_data_as_series = obs_data.to_timeseries(start_date=startdate, end_date=enddate, freq='D')
    >>> obs_lats = obs_data.latitude
    >>> obs_lons = obs_data.longitude
    >>> obs_lats=[obs_data_as_series[i]['latitude'] for i in range(len(obs_data_as_series))]
    >>> obs_lons=[obs_data_as_series[i]['longitude'] for i in range(len(obs_data_as_series))]
    >>> obs_names=[obs_data_as_series[i]['station name'] for i in range(len(obs_data_as_series))]
    >>> model_station_data = model_data.interpolate([("latitude", obs_lats),("longitude", obs_lons)])
    >>> times_as_dt64 = pa.helpers.cftime_to_datetime64(model_station_data.time)
    >>> model_data_as_series = pa.helpers.to_time_series_griesie(model_station_data.grid.data, obs_lats, obs_lons, times_as_dt64)
    >>> # single station
    >>> df = pd.DataFrame(obs_data_as_series[1]['zdust'], columns=['obs'])
    >>> df['model'] = model_data_as_series[1]['zdust']
    >>> # remove points where any of the df is NaN
    >>> #df = df.dropna(axis=0, how='any')
    >>> correlation = df.corr(method='pearson')
    >>> plot = df.plot.scatter('obs','model')
    >>> df.show()

    >>> # all stations
    >>> df_all=pd.DataFrame(columns=['obs', 'model'])
    >>>




    >>> # model time series at obs times with NaNs removed
    >>> model_series_at_obs_times = [model_data_as_series[i]['zdust'][obs_data_as_series[i]['zdust'].index].dropna()*1E3 for i in range(len(obs_data_as_series))]
    >>> #obs data at non NaN model data times
    >>> obs_series_at_model_times = [obs_data_as_series[i]['zdust'][model_series_at_obs_times[i].index] for i in range(len(model_series_at_obs_times))]


    >>> # model_at_obs_times = model_data_as_series[0]['zdust'][obs_data_as_series[0]['zdust'].index]
    >>> model_at_obs_times = list(itertools.chain.from_iterable([model_data_as_series[i]['zdust'][obs_data_as_series[i]['zdust'].index]*1E3 for i in range(len(obs_data_as_series))]))
    >>> obs_as_list = list(itertools.chain.from_iterable([obs_data_as_series[i]['zdust'].values for i in range(len(obs_data_as_series))]))
    >>> plot = plt.plot(obs_as_list, model_at_obs_times, 'go', linestyle='None')
    >>> plt.plot([plot_min,plot_max],[plot_min,plot_max], 's-')
    >>> plt.axes().set_aspect('equal')
    >>> plt.xlim((plot_min,plot_max))
    >>> plt.ylim((plot_min,plot_max))
    >>> plt.show()
    """
    user = getpass.getuser()
    from pyaerocom import const
    import pyaerocom.io as pio
    import pyaerocom as pa
<<<<<<< HEAD
    import pyaerocom.plot
    supported_obs_networks = ",".join(pa.NoGridData.SUPPORTED_DATASETS)
=======
    supported_obs_networks = ",".join(pa.ReadUngridded.SUPPORTED_DATASETS)
>>>>>>> d262bc96

    # command line interface using argparse
    options = {}
    parser = argparse.ArgumentParser(
        description='pyaerocom.py\n\n\n')
    parser.add_argument("model",
                        help="model names to use; can be a comma separated "
                              "list; use " + const.NOMODELNAME +
                             " for observations only",nargs="+")
    parser.add_argument("-v", "--verbose", help="switch on verbosity", action='store_true')
    parser.add_argument("--variable", help="list of variables; comma seperated.")
    parser.add_argument("--modelyear",
                        help="model years to run; use 9999 for climatology, leave out for all years; comma separated list; Use this to limit the plotting of the OBSERVATION-ONLY model to certain years.")
    parser.add_argument("--obsyear",
                        help="observation years to run; use 9999 for climatology, leave out for same as model year")
    parser.add_argument("--startdate", help="startdate as YYYY-MM-DD e.g. 2012-01-01", default='2007-01-01')
    parser.add_argument("--enddate", help="enddate  as YYYY-MM-DD e.g. 2012-12-31", default='2015-12-31')

    parser.add_argument("--nosend", help="switch off webserver upload", action='store_false')
    parser.add_argument("--debug", help="switch on debug mode: Do NOT start idl, just print what would be done",
                        action='store_true')
    parser.add_argument("--numcpu",
                        help="Number of Processes to start. Default is using half of the number of logical cores available.",
                        type=int)
    parser.add_argument("--obsnetwork",
                        help=const.NOMODELNAME + " mode: run all variables for a certain obs network; model mode: Run a variable with a non standard obs network. Supported are " + supported_obs_networks)
    parser.add_argument("--forecast", help="forecast mode for CAMS; daily maps only, nothing else", action='store_true')
    parser.add_argument("--htapfilters",
                        help="also run the htap filters; model has to have 1x1 degree resolution at the moment",
                        action='store_true')
    parser.add_argument("--aodtrends", help="run the AODTREND filters AODTREND95TO12,AODTREND,AODTREND95",
                        action='store_true')
    parser.add_argument("--plotdailyts", help="also plot daily time series", action='store_true')
    parser.add_argument("--plotscatter", help="plot scatter plot", action='store_true')
    parser.add_argument("--plotsitelocation", help="plot sirelocation plot", action='store_true')
    # parser.add_argument("--", help="")

    args = parser.parse_args()

    if args.numcpu:
        options['NumCPU'] = args.numcpu

    if args.variable:
        options['VariablesToRun'] = args.variable.split(',')
        # now build a dict with var as key, and the 'real var name as value
        # used to make special variable model possible
        # e.g. od550aer_Forecast
        # dict_Vars = {}
        # for Var in dict_Param['VariablesToRun']:
        #     if Var in IniFileData['VariableAliases']:
        #         dict_Vars[Var] = IniFileData['VariableAliases'][Var]
        #     else:
        #         dict_Vars[Var] = Var

    if args.model:
        options['ModelName'] = args.model

    if args.startdate:
        options['StartDate'] = args.startdate

    if args.enddate:
        options['EndDate'] = args.enddate

    if args.htapfilters:
        options['HTAPFILTERS'] = args.htapfilters

    if args.aodtrends:
        options['AODTRENDS'] = args.aodtrends

    if args.debug:
        options['DEBUG'] = args.debug

    if args.nosend:
        options['NOSEND'] = args.nosend

    if args.verbose:
        options['VERBOSE'] = args.verbose

    if args.modelyear:
        options['ModelYear'] = args.modelyear.split(',')
    else:
        options['ModelYear'] = 'all'

    if args.obsyear:
        options['ObsYear'] = args.obsyear
    else:
        options['ObsYear'] = '0000'

    if args.obsnetwork:
        options['ObsnetworksToRun'] = args.obsnetwork.split(',')
        # use the 1st for model plotting for now
        options['ObsNetworkName'] = args.obsnetwork.split(',')

    if args.forecast:
        options['FORECAST'] = args.forecast

    if args.plotdailyts:
        options['PLOTDAILYTIMESERIES'] = args.plotdailyts

    if args.plotscatter:
        options['PLOTSCATTER'] = args.plotscatter
    else:
        options['PLOTSCATTER'] = False


    if args.plotsitelocation:
        options['PLOTSITELOCATION'] = args.plotsitelocation
    else:
        options['PLOTSITELOCATION'] = False

    hostname = socket.gethostname()
    model_obj = []
    model_data = []
    for model_name in args.model:
        print(model_name)
        if model_name != const.NOMODELNAME:
            # start model read

<<<<<<< HEAD
            model_obj = pio.ReadGrid(name=model_name, start_time=args.startdate, stop_time=args.enddate, verbose=True)
            model_data = model_obj.read_var(var_name=options['VariablesToRun'][0], ts_type="daily")
            obs_data = pa.nogriddata.NoGridData(
                data_set_to_read=options['ObsNetworkName'][0],
                vars_to_read=[options['VariablesToRun'][0]],
                verbose=True)
=======
            model_obj = pio.ReadGridded(name=Model, start_time=args.startdate, stop_time=args.enddate, verbose=True)
            model_data = model_obj.read_var(var_name=Options['VariablesToRun'][0], ts_type="daily")
            obs_data = pyaerocom.io.readungridded.ReadUngridded(data_set_to_read=Options['ObsNetworkName'][0], vars_to_read=[Options['VariablesToRun'][0]],
                                                                verbose=True)
>>>>>>> d262bc96
            obs_data.read()

            # obs_lats = obs_data.latitude
            # obs_lons = obs_data.longitude

            # obs_data_as_series = obs_data.to_timeseries(start_date=args.startdate, end_date=args.enddate, freq='D')
            # obs_lats = [obs_data_as_series[i]['latitude'] for i in range(len(obs_data_as_series))]
            # obs_lons = [obs_data_as_series[i]['longitude'] for i in range(len(obs_data_as_series))]
            if options['PLOTSCATTER']:
                pyaerocom.plot.plotscatter(model_name, model_data, obs_data, options)

            if options['PLOTSITELOCATION']:
                pyaerocom.plot.plotsitelocation(model_name, model_data, obs_data, options)

            # print('xarray...')
            # # xarray
            # import xarray
            # filename = '/lustre/storeA/project/aerocom/aerocom-users-database/CCI-Aerosol/CCI_AEROSOL_Phase2/AATSR_SU_v4.3/renamed/aerocom.AATSR_SU_v4.3.daily.od550aer.2008.nc'
            # xarray_ds = xarray.open_dataset(filename, decode_times=True)
            # model_station_data_xarray_single = xarray_ds.sel(latitude=obs_lats[0], longitude=obs_lons[0], method='nearest')
            #
            # model_station_data_xarray_all = pa.helpers.griesie_xarray_to_timeseries(xarray_ds, obs_lats, obs_lons,
            #                                                                         vars_to_read=[
            #                                                                             Options['VariablesToRun'][0]])
            #
            #
            # print('pyaerocom...')
            # # obs_names = [obs_data_as_series[i]['station name'] for i in range(len(obs_data_as_series))]
            # # model_station_data = model_data.interpolate([("latitude", obs_data.latitude), ("longitude", obs_data.longitude)])
            # model_station_data = model_data.interpolate([("latitude", obs_lats), ("longitude", obs_lons)])
            # model_data_as_series = model_data.to_time_series([("latitude", obs_lats), ("longitude", obs_lons)])
            #
            # sample_points = [('latitude', obs_lats), ('longitude', obs_lons)]
            # sample_points_single = [('latitude', obs_lats[0]), ('longitude', obs_lons[0])]
            # # read and colocate with iris directly
            # print('iris...')
            # import iris
            # cube = iris.load(filename)
            # model_station_data_cube_all = cube[0].interpolate(sample_points, iris.analysis.Nearest())
            # model_station_data_cube_single = cube[0].interpolate(sample_points_single, iris.analysis.Nearest())
            # print('Summary:')
            # print("pyaerocom griddata:")
            # print(model_station_data.grid.data[50:60,0,0])
            # print("cube all:")
            # print(model_station_data_cube_all.data[50:60,0,0])
            # print("cube single:")
            # print(model_station_data_cube_single.data[50:60])
            #
            # print("xarray single:")
            # print(np.float_(model_station_data_xarray_single[Options['VariablesToRun'][0]][50:60]))
            # print("xarray all:")
            # print(np.float_(model_station_data_xarray_all[0][Options['VariablesToRun'][0]][50:60]))
            #
            # var_to_run = Options['VariablesToRun'][0]
            # obs_network_name = Options['ObsNetworkName'][0]
            # #Model = Options['ModelName']
            # # times_as_dt64 = pa.helpers.cftime_to_datetime64(model_station_data.time)
            # # model_data_as_series = pa.helpers.to_time_series_griesie(model_station_data.grid.data, obs_lats, obs_lons,
            # #                                                          times_as_dt64, var_name=[var_to_run])
            #
            #
            # df_points = pd.DataFrame()
            # df_time = pd.DataFrame()
            # df_xarray_time = pd.DataFrame()
            # station_no = 0
            # # for i in range(len(obs_data_as_series)):
            # for i in range(len(model_station_data_xarray_all)):
            #     if len(obs_data_as_series[i][var_to_run]) > 0:
            #         station_no += 1
            #         print('non NaN station:',i)
            #     else:
            #         continue
            #
            #     # station_no += 1
            #     # put obs and model in DataFrame to make them use the same time index
            #     df_time_temp = pd.DataFrame(obs_data_as_series[i][var_to_run],
            #                                 columns=[obs_network_name])
            #
            #     # df_time_temp[model_name] = model_data_as_series[i][var_to_run]*1.E3
            #     df_time_temp[model_name] = (model_data_as_series[i][var_to_run] *
            #                                 const.PLT_PARAM[var_to_run]['scale_factor'])
            #     df_time_temp['xarray_'+model_name] = (model_station_data_xarray_all[i][var_to_run] *
            #                                 const.PLT_PARAM[var_to_run]['scale_factor'])
            #     # df_time has now all time steps where either one of the obs or model data have data
            #     #
            #     df_points = df_points.append(pd.DataFrame(np.float_(df_time_temp.values), columns=df_time_temp.columns))
            #     df_time = df_time.append(pd.DataFrame(df_time_temp, columns=df_time_temp.columns))
            #
            # # remove all indexes where either one of the data pairs is NaN
            # # df_time = df_time.dropna(axis=0, how='any')
            #
            # filter_name = 'WORLD'
            # correlation_coeff = df_time.corr()
            # print('R: ', correlation_coeff.values[0, 1])
            #
            # df_xarray_all = model_station_data_xarray_all.to_dataframe()
            # df_xarray_single = model_station_data_xarray_single.to_dataframe()
            #
            #
            #
            #

        else:
            # observations only
            # 1st check if the obs network string is right
<<<<<<< HEAD
            # pa.nogriddata.NoGridData(data_set_to_read = obsnetwork_to_read, vars_to_read = var_to_read, verbose=True)
            if options['ObsNetworkName'][0] in pa.nogriddata.NoGridData.SUPPORTED_DATASETS:
                # start Obs reading
                ObsData = pa.nogriddata.NoGridData(data_set_to_read = options['ObsNetworkName'][0],
                                          vars_to_read = [options['VariablesToRun'][0]],
                                          verbose= args.verbose)
=======
            # pa.readungridded.ReadUngridded(data_set_to_read = obsnetwork_to_read, vars_to_read = var_to_read, verbose=True)
            if Options['ObsNetworkName'][0] in pyaerocom.io.readungridded.ReadUngridded.SUPPORTED_DATASETS:
                # start Obs reading
                ObsData = pyaerocom.io.readungridded.ReadUngridded(data_set_to_read = Options['ObsNetworkName'][0],
                                                                   vars_to_read = [Options['VariablesToRun'][0]],
                                                                   verbose= args.verbose)
>>>>>>> d262bc96
                ObsData.read()

                # print('Latitudes:')
                # print(ObsData.latitude)
                # print('Longitudes:')
                # print(ObsData.longitude)
                # print('station names')
                # print(ObsData)
                # This returns all stations
                TimeSeriesSingle = ObsData.to_timeseries(station_name="L'Aquila, Italy",start_date = args.startdate, end_date=args.enddate)
                TimeSeries = ObsData.to_timeseries(start_date = args.startdate, end_date=args.enddate)
                for series in TimeSeries:
                    print(series['station name'])
                    print(series[options['VariablesToRun'][0]])

                # this returns a single station in a dictionary using the station name as key
                # test = ObsData.to_timeseries('AOE_Baotou')
                # print(test)
                # #This returns a dictionary with more elements
                # test_list = ObsData.to_timeseries(['AOE_Baotou','Karlsruhe'])
                # print(test_list)
                #return ObsData


            else:
                sys.stdout.write(
                    "ERROR: {0} is not a supported observation network name.\n".format(options['ObsNetworkName'][0]))
                sys.stdout.write("Supported are: {0}".format(supported_obs_networks))
###########################################################################################################################
if __name__ == '__main__':
    cli()
    
<|MERGE_RESOLUTION|>--- conflicted
+++ resolved
@@ -106,12 +106,9 @@
     from pyaerocom import const
     import pyaerocom.io as pio
     import pyaerocom as pa
-<<<<<<< HEAD
+    supported_obs_networks = ",".join(pa.ReadUngridded.SUPPORTED_DATASETS)
     import pyaerocom.plot
     supported_obs_networks = ",".join(pa.NoGridData.SUPPORTED_DATASETS)
-=======
-    supported_obs_networks = ",".join(pa.ReadUngridded.SUPPORTED_DATASETS)
->>>>>>> d262bc96
 
     # command line interface using argparse
     options = {}
@@ -230,19 +227,16 @@
         if model_name != const.NOMODELNAME:
             # start model read
 
-<<<<<<< HEAD
-            model_obj = pio.ReadGrid(name=model_name, start_time=args.startdate, stop_time=args.enddate, verbose=True)
+            model_obj = pio.ReadGridded(name=model_name, start_time=args.startdate, stop_time=args.enddate, verbose=True)
             model_data = model_obj.read_var(var_name=options['VariablesToRun'][0], ts_type="daily")
-            obs_data = pa.nogriddata.NoGridData(
+            obs_data = pyaerocom.io.readungridded.ReadUngridded(data_set_to_read=options['ObsNetworkName'][0], vars_to_read=[options['VariablesToRun'][0]],
+                                                                verbose=True)
+            model_obj = pio.ReadGridded(name=model_name, start_time=args.startdate, stop_time=args.enddate, verbose=True)
+            model_data = model_obj.read_var(var_name=options['VariablesToRun'][0], ts_type="daily")
+            obs_data = pyaerocom.io.readungridded.ReadUngridded(
                 data_set_to_read=options['ObsNetworkName'][0],
                 vars_to_read=[options['VariablesToRun'][0]],
                 verbose=True)
-=======
-            model_obj = pio.ReadGridded(name=Model, start_time=args.startdate, stop_time=args.enddate, verbose=True)
-            model_data = model_obj.read_var(var_name=Options['VariablesToRun'][0], ts_type="daily")
-            obs_data = pyaerocom.io.readungridded.ReadUngridded(data_set_to_read=Options['ObsNetworkName'][0], vars_to_read=[Options['VariablesToRun'][0]],
-                                                                verbose=True)
->>>>>>> d262bc96
             obs_data.read()
 
             # obs_lats = obs_data.latitude
@@ -348,21 +342,14 @@
         else:
             # observations only
             # 1st check if the obs network string is right
-<<<<<<< HEAD
+            # pa.readungridded.ReadUngridded(data_set_to_read = obsnetwork_to_read, vars_to_read = var_to_read, verbose=True)
+            if options['ObsNetworkName'][0] in pyaerocom.io.readungridded.ReadUngridded.SUPPORTED_DATASETS:
             # pa.nogriddata.NoGridData(data_set_to_read = obsnetwork_to_read, vars_to_read = var_to_read, verbose=True)
-            if options['ObsNetworkName'][0] in pa.nogriddata.NoGridData.SUPPORTED_DATASETS:
+            if options['ObsNetworkName'][0] in pyaerocom.io.readungridded.ReadUngridded.SUPPORTED_DATASETS:
                 # start Obs reading
-                ObsData = pa.nogriddata.NoGridData(data_set_to_read = options['ObsNetworkName'][0],
-                                          vars_to_read = [options['VariablesToRun'][0]],
-                                          verbose= args.verbose)
-=======
-            # pa.readungridded.ReadUngridded(data_set_to_read = obsnetwork_to_read, vars_to_read = var_to_read, verbose=True)
-            if Options['ObsNetworkName'][0] in pyaerocom.io.readungridded.ReadUngridded.SUPPORTED_DATASETS:
-                # start Obs reading
-                ObsData = pyaerocom.io.readungridded.ReadUngridded(data_set_to_read = Options['ObsNetworkName'][0],
-                                                                   vars_to_read = [Options['VariablesToRun'][0]],
+                ObsData = pyaerocom.io.readungridded.ReadUngridded(data_set_to_read = options['ObsNetworkName'][0],
+                                                                   vars_to_read = [options['VariablesToRun'][0]],
                                                                    verbose= args.verbose)
->>>>>>> d262bc96
                 ObsData.read()
 
                 # print('Latitudes:')
