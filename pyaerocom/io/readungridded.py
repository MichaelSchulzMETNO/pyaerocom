#!/usr/bin/env python3
# -*- coding: utf-8 -*-
################################################################
# readoddata.py
#
# observational data reading class
#
# this file is part of the aerocom_pt package
#
#################################################################
# Created 20171024 by Jan Griesfeller for Met Norway
#
# Last changed: See git log
#################################################################

# Copyright (C) 2017 met.no
# Contact information:
# Norwegian Meteorological Institute
# Box 43 Blindern
# 0313 OSLO
# NORWAY
# E-mail: jan.griesfeller@met.no, jonas.gliss@met.no
# This program is free software; you can redistribute it and/or modify
# it under the terms of the GNU General Public License as published by
# the Free Software Foundation; either version 3 of the License, or
# (at your option) any later version.
# This program is distributed in the hope that it will be useful,
# but WITHOUT ANY WARRANTY; without even the implied warranty of
# MERCHANTABILITY or FITNESS FOR A PARTICULAR PURPOSE. See the
# GNU General Public License for more details.
# You should have received a copy of the GNU General Public License
# along with this program; if not, write to the Free Software
# Foundation, Inc., 51 Franklin Street, Fifth Floor, Boston,
# MA 02110-1301, USA
import os, logging

from pyaerocom.exceptions import NetworkNotImplemented, NetworkNotSupported
from pyaerocom.io.read_aeronet_sdav2 import ReadAeronetSdaV2
from pyaerocom.io.read_aeronet_sdav3 import ReadAeronetSdaV3
from pyaerocom.io.read_aeronet_invv2 import ReadAeronetInvV2
from pyaerocom.io.read_aeronet_invv3 import ReadAeronetInvV3
from pyaerocom.io.read_aeronet_sunv2 import ReadAeronetSunV2
from pyaerocom.io.read_aeronet_sunv3 import ReadAeronetSunV3
from pyaerocom.io.read_earlinet import ReadEarlinet
from pyaerocom.io.read_ebas import ReadEbas
<<<<<<< HEAD
from pyaerocom.io.read_aasetal import ReadSulphurAasEtAl
=======
from pyaerocom.io.read_gaw import ReadGAW
>>>>>>> 2055eb38

from pyaerocom.io.cachehandler_ungridded import CacheHandlerUngridded
from pyaerocom.ungriddeddata import UngriddedData

from pyaerocom import const, print_log

# TODO Note: Removed infiles (list of files from which datasets were read, since it
# was not used anywhere so far)
class ReadUngridded(object):
    """Factory class for reading of ungridded data based on obsnetwork ID"""
    SUPPORTED = [ReadAeronetInvV3,
                 ReadAeronetInvV2,
                 ReadAeronetSdaV2,
                 ReadAeronetSdaV3,
                 ReadAeronetSunV2,
                 ReadAeronetSunV3,
                 ReadEarlinet,
                 ReadEbas,
<<<<<<< HEAD
                 ReadSulphurAasEtAl]

=======
                 ReadGAW]
    
>>>>>>> 2055eb38
    # when this file exists, an existing cache file is not read
    _DONOTCACHEFILE = None
    if isinstance(const._cachedir, str) and os.path.exists(const._cachedir):
        _DONOTCACHEFILE = os.path.join(const._cachedir, 'DONOTCACHE')

    def __init__(self, datasets_to_read=const.AERONET_SUN_V3L2_AOD_DAILY_NAME,
                 vars_to_retrieve=None, ignore_cache=False):

        #will be assigned in setter method of dataset_to_read
        self._datasets_to_read = []
        #: dictionary containing reading classes for each dataset to read (will
        #: be filled in setter of datasets_to_read)
        self._readers = {}

        self.data = None

        self.datasets_to_read = datasets_to_read

        # optional: list of variables that are supposed to be imported, if
        # None, all variables provided by the corresponding network are loaded
        self.vars_to_retrieve = vars_to_retrieve

        self.revision = {}
        self.data_version = {}

        self.cache_files = {}

        # initiate a logger for this class
        self.logger = logging.getLogger(__name__)

        if ignore_cache:
            self.logger.info('Deactivating caching')
            const.CACHING = False

    @property
    def ignore_cache(self):
        if os.path.exists(self._DONOTCACHEFILE) or not const.CACHING:
            return True
        return False

    @property
    def datasets_to_read(self):
        """List of datasets supposed to be read"""
        return self._datasets_to_read

    @datasets_to_read.setter
    def datasets_to_read(self, datasets):
        if isinstance(datasets, str):
            datasets = [datasets]
        elif not isinstance(datasets, (tuple, list)):
            raise IOError('Invalid input for parameter datasets_to_read')
        for ds in datasets:
            self.find_read_class(ds)

        self._datasets_to_read = datasets

    def dataset_provides_variables(self, dataset_to_read):
        """List of variables provided by a certain dataset"""
        if dataset_to_read in self._readers:
            return self._readers[dataset_to_read].PROVIDES_VARIABLES
        return self.find_read_class(dataset_to_read).PROVIDES_VARIABLES

    def get_reader(self, dataset_to_read):
        """Helper method that returns loaded reader class

        Parameters
        -----------
        dataset_to_read : str
            Name of dataset

        Returns
        -------
        ReadUngriddedBase
            instance of reading class (needs to be implementation of base
            class :class:`ReadUngriddedBase`)

        Raises
        ------
        NetworkNotSupported
            if network is not supported by pyaerocom
        NetworkNotImplemented
            if network is supported but no reading routine is implemented yet
        """
        if not dataset_to_read in self._readers:
            self.find_read_class(dataset_to_read)
        return self._readers[dataset_to_read]

    def find_read_class(self, dataset_to_read):
        """Find reading class for dataset name

        Loops over all reading classes available in :attr:`SUPPORTED` and finds
        the first one that matches the input dataset name, by checking the
        attribute :attr:`SUPPORTED_DATASETS` in each respective reading class

        Parameters
        -----------
        dataset_to_read : str
            Name of dataset

        Returns
        -------
        ReadUngriddedBase
            instance of reading class (needs to be implementation of base
            class :class:`ReadUngriddedBase`)

        Raises
        ------
        NetworkNotSupported
            if network is not supported by pyaerocom
        NetworkNotImplemented
            if network is supported but no reading routine is implemented yet

        """
        if dataset_to_read in self._readers:
            return self._readers[dataset_to_read]
        if not dataset_to_read in const.OBS_IDS:
            raise NetworkNotSupported("Network {} is not supported"
                                      .format(dataset_to_read))
        for cls in self.SUPPORTED:
            if dataset_to_read in cls.SUPPORTED_DATASETS:
                self._readers[dataset_to_read] = cls(dataset_to_read)
                return self._readers[dataset_to_read]
        raise NetworkNotImplemented("No reading class available yet for dataset "
                                    "{}".format(dataset_to_read))

    def read_dataset(self, dataset_to_read, vars_to_retrieve=None,
                     **kwargs):
        """Read single dataset into instance of :class:`ReadUngridded`

        Note
        ----
        This method does not write class attribute :attr:`data` (only
        :func:`read` does)

        Parameters
        ----------
        dataset_to_read : str
            name of dataset
        vars_to_retrieve : list
            list of variables to be retrieved. If None (default), the default
            variables of each reading routine are imported

        Returns
        --------
        UngriddedData
            data object
        """
        _caching = None
        if len(kwargs) > 0:
            _caching = const.CACHING
            const.CACHING = False

            print_log.info('Received additional reading constraints, '
                           'ignoring caching')
        if vars_to_retrieve is None:
            # Note: self.vars_to_retrieve may be None as well, then
            # default variables of each network are read
            vars_to_retrieve = self.vars_to_retrieve

        reader = self.get_reader(dataset_to_read)

        if vars_to_retrieve is None:
            vars_to_retrieve = reader.PROVIDES_VARIABLES
        elif isinstance(vars_to_retrieve, str):
            vars_to_retrieve = [vars_to_retrieve]

        # Since this interface enables to load multiple datasets, each of
        # which support a number of variables, here, only the variables are
        # considered that are supported by the dataset
        vars_available = [var for var in vars_to_retrieve if var in
                          reader.PROVIDES_VARIABLES]

        # read the data sets
        cache_hit_flag = False
        if not self.ignore_cache:
            # initate cache handler
            try:
                cache = CacheHandlerUngridded(reader, vars_available, **kwargs)
                if cache.check_and_load():
                    all_avail = True
                    for var in vars_available:
                        if not var in cache.loaded_data:
                            all_avail = False
                            break
                    if all_avail:
                        print_log.info('Found Cache match for {}'
                                       .format(dataset_to_read))
                        cache_hit_flag = True
                        data = cache.loaded_data
            except:
                self.logger.exception('Fatal: compatibility error between old '
                                      'cache file and current version of code ')
                cache_hit_flag = False

        if not cache_hit_flag:
            print_log.info('No Cache match found for {} in {}. '
                           'Reading from files (this '
                           'may take a while)'.format(dataset_to_read,
                                                      const.CACHEDIR))
            _loglevel = print_log.level
            print_log.setLevel(logging.INFO)
            data = reader.read(vars_available, **kwargs)
            print_log.setLevel(_loglevel)

        self.revision[dataset_to_read] = reader.data_revision
        self.data_version[dataset_to_read] = reader.__version__

        # write the cache file
        if not cache_hit_flag and not self.ignore_cache:
            try:
                cache.write(data)
            except Exception as e:
                _caching = False
                print_log.warning('Failed to write to cache directory:\n{}.\n'
                               'Deactivating caching in pyaerocom'.format(repr(e)))

        if _caching is not None:
            const.CACHING = _caching
        return data

    def read(self, datasets_to_read=None, vars_to_retrieve=None,
             **kwargs):
        """Read observations

        Iter over all datasets in :attr:`datasets_to_read`, call
        :func:`read_dataset` and append to data object

        Example
        -------
        >>> import pyaerocom.io.readungridded as pio
        >>> from pyaerocom import const
        >>> obj = pio.ReadUngridded(dataset_to_read=const.AERONET_SUN_V3L15_AOD_ALL_POINTS_NAME)
        >>> obj.read()
        >>> print(obj)
        >>> print(obj.metadata[0.]['latitude'])
        """
        if datasets_to_read is not None:
            self.datasets_to_read = datasets_to_read
        if vars_to_retrieve is not None:
            self.vars_to_retrieve = vars_to_retrieve

        data = UngriddedData()
        for ds in self.datasets_to_read:
            self.logger.info('Reading {} data'.format(ds))
            data.append(self.read_dataset(ds, vars_to_retrieve, **kwargs))
            self.logger.info('Successfully imported {} data'.format(ds))
        self.data = data
        return data

    @property
    def SUPPORTED_DATASETS(self):
        """Returns list of strings containing all supported dataset names"""
        l = []
        for r in self.SUPPORTED:
            l.extend(r.SUPPORTED_DATASETS)
        return l

    @property
    def supported_datasets(self):
        return self.SUPPORTED_DATASETS

    def __str__(self):
        #raise NotImplementedError("Requires review after API changes")
        s=''
        for ds in self.datasets_to_read:
            s += '\n{}'.format(self.get_reader(ds))
        return s

if __name__=="__main__":

    reader = ReadUngridded('AeronetSunV3Lev2.daily', ignore_cache=True)

    data =reader.read(vars_to_retrieve='od550aer')

# =============================================================================
#     data = reader.read([const.AERONET_SUN_V2L2_AOD_DAILY_NAME,
#                         const.AERONET_SUN_V3L2_AOD_DAILY_NAME],
#                     vars_to_retrieve='od550aer',
#                     last_file=10)
#
# =============================================================================<|MERGE_RESOLUTION|>--- conflicted
+++ resolved
@@ -43,18 +43,15 @@
 from pyaerocom.io.read_aeronet_sunv3 import ReadAeronetSunV3
 from pyaerocom.io.read_earlinet import ReadEarlinet
 from pyaerocom.io.read_ebas import ReadEbas
-<<<<<<< HEAD
 from pyaerocom.io.read_aasetal import ReadSulphurAasEtAl
-=======
 from pyaerocom.io.read_gaw import ReadGAW
->>>>>>> 2055eb38
 
 from pyaerocom.io.cachehandler_ungridded import CacheHandlerUngridded
 from pyaerocom.ungriddeddata import UngriddedData
 
 from pyaerocom import const, print_log
 
-# TODO Note: Removed infiles (list of files from which datasets were read, since it
+# TODO Note: Removed infiles (list of files from which datasets were read, since it 
 # was not used anywhere so far)
 class ReadUngridded(object):
     """Factory class for reading of ungridded data based on obsnetwork ID"""
@@ -66,13 +63,9 @@
                  ReadAeronetSunV3,
                  ReadEarlinet,
                  ReadEbas,
-<<<<<<< HEAD
+                 ReadGAW,
                  ReadSulphurAasEtAl]
 
-=======
-                 ReadGAW]
-    
->>>>>>> 2055eb38
     # when this file exists, an existing cache file is not read
     _DONOTCACHEFILE = None
     if isinstance(const._cachedir, str) and os.path.exists(const._cachedir):
@@ -80,44 +73,44 @@
 
     def __init__(self, datasets_to_read=const.AERONET_SUN_V3L2_AOD_DAILY_NAME,
                  vars_to_retrieve=None, ignore_cache=False):
-
+        
         #will be assigned in setter method of dataset_to_read
         self._datasets_to_read = []
         #: dictionary containing reading classes for each dataset to read (will
         #: be filled in setter of datasets_to_read)
         self._readers = {}
-
+        
         self.data = None
-
+        
         self.datasets_to_read = datasets_to_read
-
-        # optional: list of variables that are supposed to be imported, if
+    
+        # optional: list of variables that are supposed to be imported, if 
         # None, all variables provided by the corresponding network are loaded
         self.vars_to_retrieve = vars_to_retrieve
-
+        
         self.revision = {}
         self.data_version = {}
-
+    
         self.cache_files = {}
-
+        
         # initiate a logger for this class
         self.logger = logging.getLogger(__name__)
-
+        
         if ignore_cache:
             self.logger.info('Deactivating caching')
             const.CACHING = False
-
+            
     @property
     def ignore_cache(self):
         if os.path.exists(self._DONOTCACHEFILE) or not const.CACHING:
             return True
         return False
-
+    
     @property
     def datasets_to_read(self):
         """List of datasets supposed to be read"""
         return self._datasets_to_read
-
+    
     @datasets_to_read.setter
     def datasets_to_read(self, datasets):
         if isinstance(datasets, str):
@@ -126,29 +119,29 @@
             raise IOError('Invalid input for parameter datasets_to_read')
         for ds in datasets:
             self.find_read_class(ds)
-
-        self._datasets_to_read = datasets
-
+            
+        self._datasets_to_read = datasets    
+    
     def dataset_provides_variables(self, dataset_to_read):
         """List of variables provided by a certain dataset"""
         if dataset_to_read in self._readers:
             return self._readers[dataset_to_read].PROVIDES_VARIABLES
         return self.find_read_class(dataset_to_read).PROVIDES_VARIABLES
-
+      
     def get_reader(self, dataset_to_read):
         """Helper method that returns loaded reader class
-
+        
         Parameters
         -----------
         dataset_to_read : str
             Name of dataset
-
+        
         Returns
         -------
         ReadUngriddedBase
-            instance of reading class (needs to be implementation of base
+            instance of reading class (needs to be implementation of base 
             class :class:`ReadUngriddedBase`)
-
+        
         Raises
         ------
         NetworkNotSupported
@@ -159,32 +152,32 @@
         if not dataset_to_read in self._readers:
             self.find_read_class(dataset_to_read)
         return self._readers[dataset_to_read]
-
+    
     def find_read_class(self, dataset_to_read):
         """Find reading class for dataset name
-
+        
         Loops over all reading classes available in :attr:`SUPPORTED` and finds
-        the first one that matches the input dataset name, by checking the
+        the first one that matches the input dataset name, by checking the 
         attribute :attr:`SUPPORTED_DATASETS` in each respective reading class
-
+        
         Parameters
         -----------
         dataset_to_read : str
             Name of dataset
-
+        
         Returns
         -------
         ReadUngriddedBase
-            instance of reading class (needs to be implementation of base
+            instance of reading class (needs to be implementation of base 
             class :class:`ReadUngriddedBase`)
-
+        
         Raises
         ------
         NetworkNotSupported
             if network is not supported by pyaerocom
         NetworkNotImplemented
             if network is supported but no reading routine is implemented yet
-
+        
         """
         if dataset_to_read in self._readers:
             return self._readers[dataset_to_read]
@@ -197,16 +190,16 @@
                 return self._readers[dataset_to_read]
         raise NetworkNotImplemented("No reading class available yet for dataset "
                                     "{}".format(dataset_to_read))
-
-    def read_dataset(self, dataset_to_read, vars_to_retrieve=None,
+        
+    def read_dataset(self, dataset_to_read, vars_to_retrieve=None, 
                      **kwargs):
         """Read single dataset into instance of :class:`ReadUngridded`
-
+        
         Note
         ----
         This method does not write class attribute :attr:`data` (only
         :func:`read` does)
-
+        
         Parameters
         ----------
         dataset_to_read : str
@@ -214,7 +207,7 @@
         vars_to_retrieve : list
             list of variables to be retrieved. If None (default), the default
             variables of each reading routine are imported
-
+            
         Returns
         --------
         UngriddedData
@@ -222,29 +215,29 @@
         """
         _caching = None
         if len(kwargs) > 0:
-            _caching = const.CACHING
+            _caching = const.CACHING 
             const.CACHING = False
-
+            
             print_log.info('Received additional reading constraints, '
                            'ignoring caching')
         if vars_to_retrieve is None:
             # Note: self.vars_to_retrieve may be None as well, then
             # default variables of each network are read
-            vars_to_retrieve = self.vars_to_retrieve
-
+            vars_to_retrieve = self.vars_to_retrieve 
+            
         reader = self.get_reader(dataset_to_read)
-
+        
         if vars_to_retrieve is None:
             vars_to_retrieve = reader.PROVIDES_VARIABLES
         elif isinstance(vars_to_retrieve, str):
             vars_to_retrieve = [vars_to_retrieve]
-
-        # Since this interface enables to load multiple datasets, each of
-        # which support a number of variables, here, only the variables are
+            
+        # Since this interface enables to load multiple datasets, each of 
+        # which support a number of variables, here, only the variables are 
         # considered that are supported by the dataset
-        vars_available = [var for var in vars_to_retrieve if var in
+        vars_available = [var for var in vars_to_retrieve if var in 
                           reader.PROVIDES_VARIABLES]
-
+        
         # read the data sets
         cache_hit_flag = False
         if not self.ignore_cache:
@@ -266,7 +259,7 @@
                 self.logger.exception('Fatal: compatibility error between old '
                                       'cache file and current version of code ')
                 cache_hit_flag = False
-
+            
         if not cache_hit_flag:
             print_log.info('No Cache match found for {} in {}. '
                            'Reading from files (this '
@@ -276,10 +269,10 @@
             print_log.setLevel(logging.INFO)
             data = reader.read(vars_available, **kwargs)
             print_log.setLevel(_loglevel)
-
+        
         self.revision[dataset_to_read] = reader.data_revision
         self.data_version[dataset_to_read] = reader.__version__
-
+        
         # write the cache file
         if not cache_hit_flag and not self.ignore_cache:
             try:
@@ -288,18 +281,18 @@
                 _caching = False
                 print_log.warning('Failed to write to cache directory:\n{}.\n'
                                'Deactivating caching in pyaerocom'.format(repr(e)))
-
+        
         if _caching is not None:
             const.CACHING = _caching
         return data
-
+    
     def read(self, datasets_to_read=None, vars_to_retrieve=None,
              **kwargs):
         """Read observations
 
-        Iter over all datasets in :attr:`datasets_to_read`, call
+        Iter over all datasets in :attr:`datasets_to_read`, call 
         :func:`read_dataset` and append to data object
-
+        
         Example
         -------
         >>> import pyaerocom.io.readungridded as pio
@@ -313,7 +306,7 @@
             self.datasets_to_read = datasets_to_read
         if vars_to_retrieve is not None:
             self.vars_to_retrieve = vars_to_retrieve
-
+            
         data = UngriddedData()
         for ds in self.datasets_to_read:
             self.logger.info('Reading {} data'.format(ds))
@@ -321,36 +314,39 @@
             self.logger.info('Successfully imported {} data'.format(ds))
         self.data = data
         return data
-
+    
     @property
     def SUPPORTED_DATASETS(self):
         """Returns list of strings containing all supported dataset names"""
         l = []
         for r in self.SUPPORTED:
             l.extend(r.SUPPORTED_DATASETS)
-        return l
-
+        return l 
+    
     @property
     def supported_datasets(self):
         return self.SUPPORTED_DATASETS
-
+    
     def __str__(self):
         #raise NotImplementedError("Requires review after API changes")
         s=''
         for ds in self.datasets_to_read:
             s += '\n{}'.format(self.get_reader(ds))
         return s
-
+    
 if __name__=="__main__":
 
     reader = ReadUngridded('AeronetSunV3Lev2.daily', ignore_cache=True)
-
+    
     data =reader.read(vars_to_retrieve='od550aer')
-
+    
 # =============================================================================
 #     data = reader.read([const.AERONET_SUN_V2L2_AOD_DAILY_NAME,
-#                         const.AERONET_SUN_V3L2_AOD_DAILY_NAME],
-#                     vars_to_retrieve='od550aer',
+#                         const.AERONET_SUN_V3L2_AOD_DAILY_NAME], 
+#                     vars_to_retrieve='od550aer', 
 #                     last_file=10)
-#
-# =============================================================================+#     
+# =============================================================================
+    
+    
+    