import pytest
from pyaerocom.conftest import lustre_unavail, testdata_unavail
from pyaerocom.io.read_emep import ReadEMEP
from pyaerocom.griddeddata import GriddedData
from pyaerocom.colocation import colocate_gridded_gridded
from pyaerocom.colocation import ColocatedData

def test_read_emep():
    r = ReadEMEP()
    assert r.data_id == None
    assert r.vars_provided == []
    assert r.filepath == None


def test___str__():
    r = ReadEMEP()
    r_string = str(r)
    assert isinstance(r_string, str)

@testdata_unavail
def test_read_emep_data(path_emep):
    path = path_emep['daily']
<<<<<<< HEAD
    data_id = 'EMEP_v5'
    r = ReadEMEP(filepath=path, data_id=data_id)
=======
    r = ReadEMEP(filepath=path)
>>>>>>> 9887bce0

    vars_provided = r.vars_provided
    assert isinstance(vars_provided, list)
    assert 'vmro3' in vars_provided

    data = r.read_var('vmro3', ts_type='daily')
    assert isinstance(data, GriddedData)
    assert data.time.long_name == 'time'
    assert data.time.standard_name == 'time'

<<<<<<< HEAD
    assert data.data_id == data_id
    assert data.from_files == path

# @testdata_unavail
# def test_read_emep_alias(path_emep):
#     filepath = path_emep['monthly']
#     r = ReadEMEP(path_emep['monthly'])
#     data_emep = r.read_var('sconcpm10', ts_type='monthly')

=======
>>>>>>> 9887bce0
@testdata_unavail
def test_read_emep_directory(path_emep):
    data_dir = path_emep['data_dir']
    r = ReadEMEP(data_dir=data_dir)
    assert r.data_dir == data_dir
    vars_provided = r.vars_provided
    assert 'vmro3' in vars_provided
    assert 'concpm10' in vars_provided
    assert 'concno2' in vars_provided
    paths = r._get_paths()
    assert len(paths) == 3
    gridded = r.read_var('concno2',ts_type='monthly')

from contextlib import contextmanager

@contextmanager
def does_not_raise_exception():
    yield

@testdata_unavail
def test__infer_ts_type(path_emep):
    r = ReadEMEP(data_dir=path_emep['data_dir'])
    with pytest.raises(ValueError):
        # r._infer_ts_type()

<<<<<<< HEAD
        r.read_var('concno2')
    with does_not_raise_exception():

        r = ReadEMEP(filepath=path_emep['monthly'])
        ts_type = r._infer_ts_type()
        assert ts_type == 'monthly'
        # r.read_var('concno2')
        # assert gridded.ts_type == 'monthly'

@testdata_unavail
def test_read_emep_colocate_gridded_gridded(data_tm5, path_emep):
    filepath = path_emep['monthly']
    r = ReadEMEP(path_emep['monthly'])
    data_emep = r.read_var('concpm10', ts_type='monthly')

    # Change units and year to match TM5 data
    data_emep.change_base_year(2010)
    data_emep.units = '1'
    col = colocate_gridded_gridded(data_emep, data_tm5)
    assert isinstance(col, ColocatedData)

@testdata_unavail
def test__load_gridded(path_emep):
    filepath = path_emep['monthly']
    r = ReadEMEP(filepath)
    gridded = r._load_gridded('concno2', filepath, 'monthly')
    assert isinstance(gridded, GriddedData)

=======
>>>>>>> 9887bce0
@pytest.mark.parametrize('filename,ts_type', [
    ('Base_month.nc', 'monthly'),
    ('Base_day.nc', 'daily'),
    ('Base_fullrun', 'yearly')
    ])
<<<<<<< HEAD
def test__ts_type_from_filename(filename, ts_type):
    r = ReadEMEP()
    assert r._ts_type_from_filename(filename) == ts_type

def test__preprocess_units():
=======
def test_ts_type_from_filename(filename, ts_type):
    assert ts_type_from_filename(filename) == ts_type

def test_preprocess_units():
>>>>>>> 9887bce0
    units = ''
    prefix = 'AOD'
    assert ReadEMEP()._preprocess_units(units, prefix) == '1'

    units = 'mgS/m2'
    catch_error = False
    try:
        ReadEMEP()._preprocess_units(units)
    except NotImplementedError as e:
        catch_error = True
    assert catch_error == True

<<<<<<< HEAD

if __name__=="__main__":
=======
if __name__ == '__main__':
>>>>>>> 9887bce0
    import sys
    pytest.main(sys.argv)<|MERGE_RESOLUTION|>--- conflicted
+++ resolved
@@ -20,12 +20,8 @@
 @testdata_unavail
 def test_read_emep_data(path_emep):
     path = path_emep['daily']
-<<<<<<< HEAD
     data_id = 'EMEP_v5'
     r = ReadEMEP(filepath=path, data_id=data_id)
-=======
-    r = ReadEMEP(filepath=path)
->>>>>>> 9887bce0
 
     vars_provided = r.vars_provided
     assert isinstance(vars_provided, list)
@@ -36,7 +32,6 @@
     assert data.time.long_name == 'time'
     assert data.time.standard_name == 'time'
 
-<<<<<<< HEAD
     assert data.data_id == data_id
     assert data.from_files == path
 
@@ -46,8 +41,6 @@
 #     r = ReadEMEP(path_emep['monthly'])
 #     data_emep = r.read_var('sconcpm10', ts_type='monthly')
 
-=======
->>>>>>> 9887bce0
 @testdata_unavail
 def test_read_emep_directory(path_emep):
     data_dir = path_emep['data_dir']
@@ -73,7 +66,6 @@
     with pytest.raises(ValueError):
         # r._infer_ts_type()
 
-<<<<<<< HEAD
         r.read_var('concno2')
     with does_not_raise_exception():
 
@@ -84,43 +76,22 @@
         # assert gridded.ts_type == 'monthly'
 
 @testdata_unavail
-def test_read_emep_colocate_gridded_gridded(data_tm5, path_emep):
-    filepath = path_emep['monthly']
-    r = ReadEMEP(path_emep['monthly'])
-    data_emep = r.read_var('concpm10', ts_type='monthly')
-
-    # Change units and year to match TM5 data
-    data_emep.change_base_year(2010)
-    data_emep.units = '1'
-    col = colocate_gridded_gridded(data_emep, data_tm5)
-    assert isinstance(col, ColocatedData)
-
-@testdata_unavail
 def test__load_gridded(path_emep):
     filepath = path_emep['monthly']
     r = ReadEMEP(filepath)
     gridded = r._load_gridded('concno2', filepath, 'monthly')
     assert isinstance(gridded, GriddedData)
 
-=======
->>>>>>> 9887bce0
 @pytest.mark.parametrize('filename,ts_type', [
     ('Base_month.nc', 'monthly'),
     ('Base_day.nc', 'daily'),
     ('Base_fullrun', 'yearly')
     ])
-<<<<<<< HEAD
 def test__ts_type_from_filename(filename, ts_type):
     r = ReadEMEP()
     assert r._ts_type_from_filename(filename) == ts_type
 
 def test__preprocess_units():
-=======
-def test_ts_type_from_filename(filename, ts_type):
-    assert ts_type_from_filename(filename) == ts_type
-
-def test_preprocess_units():
->>>>>>> 9887bce0
     units = ''
     prefix = 'AOD'
     assert ReadEMEP()._preprocess_units(units, prefix) == '1'
@@ -133,11 +104,6 @@
         catch_error = True
     assert catch_error == True
 
-<<<<<<< HEAD
-
-if __name__=="__main__":
-=======
 if __name__ == '__main__':
->>>>>>> 9887bce0
     import sys
     pytest.main(sys.argv)