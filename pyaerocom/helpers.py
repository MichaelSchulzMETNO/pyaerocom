--- conflicted
+++ resolved
@@ -246,10 +246,6 @@
         array is mapped to a value larger than the first one at the left end
         of the array)
 
-<<<<<<< HEAD
-
-=======
->>>>>>> e2131c18
     """
     from pyaerocom import const
     if len(coord_vals) < 2:
@@ -267,10 +263,6 @@
         return False
     return True
 
-<<<<<<< HEAD
-
-=======
->>>>>>> e2131c18
 def numpy_to_cube(data, dims=None, var_name=None, units=None, **attrs):
     """Make a cube from a numpy array
 
@@ -855,10 +847,6 @@
     df = pd.DataFrame(sc)
     df['month'] = df.index.month
 
-<<<<<<< HEAD
-
-=======
->>>>>>> e2131c18
     clim = df.groupby('month').agg([resample_how, 'std','count'])
 
     #clim.columns = clim.columns.droplevel(0)
