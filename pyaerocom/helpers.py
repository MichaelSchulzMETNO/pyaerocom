#!/usr/bin/env python3
# -*- coding: utf-8 -*-
"""
General helper methods for the pyaerocom library.
"""
from cf_units import Unit
from datetime import MINYEAR, datetime, date
import iris
import numpy as np
import pandas as pd
import xarray as xray

from pyaerocom.exceptions import (LongitudeConstraintError,
                                  DataCoverageError, MetaDataError,
                                  DataDimensionError,
                                  VariableDefinitionError,
                                  ResamplingError)
from pyaerocom import logger, const
from pyaerocom.time_config import (GREGORIAN_BASE, TS_TYPE_SECS,
                                   TS_TYPE_TO_PANDAS_FREQ,
                                   PANDAS_RESAMPLE_OFFSETS,
                                   TS_TYPE_DATETIME_CONV,
                                   microsec_units, millisec_units,
                                   sec_units, min_units, hr_units,
                                   day_units)
from pyaerocom.tstype import TsType

NUM_KEYS_META = ['longitude', 'latitude', 'altitude']

STR_TO_IRIS = dict(count       = iris.analysis.COUNT,
                   gmean       = iris.analysis.GMEAN,
                   hmean       = iris.analysis.HMEAN,
                   max         = iris.analysis.MAX,
                   mean        = iris.analysis.MEAN,
                   median      = iris.analysis.MEDIAN,
                   sum         = iris.analysis.SUM,
                   nearest     = iris.analysis.Nearest,
                   linear      = iris.analysis.Linear,
                   areaweighted= iris.analysis.AreaWeighted)

def varlist_aerocom(varlist):

    if isinstance(varlist, str):
        varlist = [varlist]
    elif not isinstance(varlist, list):
        raise ValueError('Need string or list')
    output = []
    for var in varlist:
        try:
            _var = const.VARS[var].var_name_aerocom
            if not _var in output:
                output.append(_var)
        except VariableDefinitionError as e:
            const.print_log.warn(repr(e))
    if len(output) == 0:
        raise ValueError('None of the input variables appears to be valid')
    return output

def delete_all_coords_cube(cube, inplace=True):
    """Delete all coordinates of an iris cube

    Parameters
    ----------
    cube : iris.cube.Cube
        input cube that is supposed to be cleared of coordinates
    inplace : bool
        if True, then the coordinates are deleted in the input object, else in
        a copy of it

    Returns
    -------
    iris.cube.Cube
        input cube without coordinates
    """
    if not inplace:
        cube = cube.copy()

    for aux_fac in cube.aux_factories:
        cube.remove_aux_factory(aux_fac)

    for coord in cube.coords():
        cube.remove_coord(coord)
    return cube

def extract_latlon_dataarray(arr, lat, lon, lat_dimname=None,
                             lon_dimname=None, method='nearest',
                             new_index_name=None, check_domain=True):
    """Extract individual lat / lon coordinates from `DataArray`

    Parameters
    ----------
    arr : DataArray
        data (must contain lat and lon dimensions)
    lat : array or similar
        1D array containing latitude coordinates
    lon : array or similar
        1D array containing longitude coordinates
    lat_dimname : str, optional
        name of latitude dimension in input data (if None, it assumes standard
        name)
    lon_dimname : str, optional
        name of longitude dimension in input data (if None, it assumes standard
        name)
    method : str
        how to interpolate to input coordinates (defaults to nearest neighbour)
    new_index_name : str, optional
        name of flattend latlon dimension (defaults to latlon)
    check_domain : bool
        if True, lat/lon domain of datarray is checked and all input coordinates
        that are outside of the domain are ignored.

    Returns
    -------
    DataArray
        data at input coordinates
    """
    if lat_dimname is None:
        lat_dimname = 'lat'
    if lon_dimname is None:
        lon_dimname = 'lon'
    if not lat_dimname in arr.dims and lat_dimname == 'lat':
        for alias in const.COORDINFO['lat'].aliases:
            if alias in arr.dims:
                lat_dimname = alias
                break
    if not lon_dimname in arr.dims and lon_dimname == 'lon':
        for alias in const.COORDINFO['lon'].aliases:
            if alias in arr.dims:
                lon_dimname = alias
                break
    if isinstance(lat, str):
        lat = [lat]
    if isinstance(lon, str):
        lon = [lon]
    if check_domain:
        arr_lat = arr[lat_dimname].data
        arr_lon = arr[lon_dimname].data
        lat0, lat1 = arr_lat.min(), arr_lat.max()
        lon0, lon1 = arr_lon.min(), arr_lon.max()
        lat = [x for x in lat if lat0 <= x <= lat1]
        lon = [x for x in lon if lon0 <= x <= lon1]
    if new_index_name is None:
        new_index_name = 'latlon'
    where = {lat_dimname : xray.DataArray(lat, dims=new_index_name),
             lon_dimname : xray.DataArray(lon, dims=new_index_name)}
    subset = arr.sel(where, method=method)
    subset.attrs['lat_dimname'] = lat_dimname
    subset.attrs['lon_dimname'] = lon_dimname
    return subset

def lists_to_tuple_list(*lists):
    """Convert input lists (of same length) into list of tuples

    e.g. input 2 lists of latitude and longitude coords, output one list
    with tuple coordinates at each index
    """
    return list(zip(*lists))

def tuple_list_to_lists(tuple_list):
    """Convert list with tuples (e.g. (lat, lon)) into multiple lists"""
    return list(map(list, zip(tuple_list)))

def make_dummy_cube_latlon(lat_res_deg=2, lon_res_deg=3, lat_range=None,
                           lon_range=None):
    """Make an empty Cube with given latitude and longitude resolution

    Dimensions will be lat, lon

    Parameters
    ----------
    lat_res_deg : float or int
        latitude resolution of grid
    lon_res_deg : float or int
        longitude resolution of grid
    lat_range : tuple or list
        2-element list containing latitude range. If `None`, then `(-90, 90)`
        is used.
    lon_range : tuple or list
        2-element list containing longitude range. If `None`, then `(-180, 180)`
        is used.

    Returns
    -------
    Cube
        dummy cube in input resolution
    """
    if lat_range is None:
        lat_range = (-90, 90)
    if lon_range is None:
        lon_range = (-180, 180)

    lons = np.arange(lon_range[0]+lon_res_deg/2, lon_range[1]+lon_res_deg/2,
                     lon_res_deg)
    lats = np.arange(lat_range[0]+lat_res_deg/2, lat_range[1]+lat_res_deg/2,
                     lat_res_deg)

    lon_circ = check_coord_circular(lons, modulus=360)
    latdim = iris.coords.DimCoord(lats, var_name='lat',
                                  standard_name='latitude',
                                  circular=False,
                                  units=Unit('degrees'))

    londim = iris.coords.DimCoord(lons, var_name='lon',
                                  standard_name='longitude',
                                  circular=lon_circ,
                                  units=Unit('degrees'))

    latdim.guess_bounds()
    londim.guess_bounds()
    dummy = iris.cube.Cube(np.ones((len(lats), len(lons))))

    dummy.add_dim_coord(latdim, 0)
    dummy.add_dim_coord(londim, 1)
    dummy.var_name = 'dummy_grid'

    return dummy

def check_coord_circular(coord_vals, modulus, rtol=1e-5):
    """Check circularity of coordinate

    Parameters
    ----------
    coord_vals : list or ndarray
        values of coordinate to be tested
    modulus : float or int
        modulus of coordinate (e.g. 360 for longitude)
    rtol : float
        relative tolerance

    Returns
    -------
    bool
        True if circularity is given, else False

    Raises
    ------
    ValueError
        if circularity is given and results in overlap (right end of input
        array is mapped to a value larger than the first one at the left end
        of the array)

<<<<<<< HEAD

=======
>>>>>>> e2131c18
    """
    from pyaerocom import const
    if len(coord_vals) < 2:
        const.print_log.warning('Checking coordinate values for circularity '
                                'failed since coord array has less than 2 values')
        return False
    step = coord_vals[-1] - coord_vals[-2]
    tol = step*rtol
    diff = coord_vals[-1] - coord_vals[0] + step
    if diff - tol > modulus:
        raise ValueError('Circularity is given but results in overlap (right '
                         'end of input array is mapped to a value larger than '
                         'the first one at the left end of the array).')
    if abs(modulus - diff) > tol:
        return False
    return True

<<<<<<< HEAD

=======
>>>>>>> e2131c18
def numpy_to_cube(data, dims=None, var_name=None, units=None, **attrs):
    """Make a cube from a numpy array

    Parameters
    ----------
    data : ndarray
        input data
    dims : list, optional
        list of :class:`iris.coord.DimCoord` instances in order of dimensions
        of input data array (length of list and shapes of each of the
        coordinates must match dimensions of input data)
    var_name : str, optional
        name of variable
    units : str
        unit of variable
    **attrs
        additional attributes to be added to metadata

    Returns
    -------
    iris.cube.Cube

    Raises
    ------
    DataDimensionError
        if input `dims` is specified and results in conflict
    """
    if not isinstance(data, np.ndarray):
        raise ValueError('Invalid input, need numpy array')
    cube = iris.cube.Cube(data)

    cube.var_name=var_name
    cube.units = units

    sh = data.shape
    if dims is not None:
        if not len(dims) == data.ndim:

            raise DataDimensionError('Input number of dimensios must match array '
                                     'dimension number')
        for i, dim in enumerate(dims):
            if not isinstance(dim, iris.coords.DimCoord):
                raise ValueError('Need iris.DimCoord...')
            elif not len(dim.points) == sh[i]:
                raise DataDimensionError('Length mismatch between {} dim ({}) and '
                                         'array dimension {} ({})'
                                         .format(dim.var_name, len(dim.points),
                                                 i, sh[i]))
            cube.add_dim_coord(dim, i)

    cube.attributes.update(attrs)
    return cube

def copy_coords_cube(to_cube, from_cube, inplace=True):
    """Copy all coordinates from one cube to another

    Requires the underlying data to be the same shape.

    Warning
    --------
    This operation will delete all existing coordinates and auxiliary
    coordinates and will then copy the ones from the input data object.
    No checks of any kind will be performed

    Parameters
    ----------
    to_cube
    other : GriddedData or Cube
        other data object (needs to be same shape as this object)

    Returns
    -------
    GriddedData
        data object containing coordinates from other object
    """
    if not all([isinstance(x, iris.cube.Cube) for x in [to_cube, from_cube]]):
        raise ValueError('Invalid input. Need instances of iris.cube.Cube class...')

    if not from_cube.shape == to_cube.shape:
        raise DataDimensionError('Cannot copy coordinates: shape mismatch')

    to_cube = delete_all_coords_cube(to_cube, inplace)

    for i, dim_coord in enumerate(from_cube.dim_coords):
        to_cube.add_dim_coord(dim_coord, i)

    for aux_coord, dim in from_cube._aux_coords_and_dims:
        to_cube.add_aux_coord(aux_coord, dim)

    for aux_fac in from_cube.aux_factories:
        to_cube.add_aux_factory(aux_fac)
    return to_cube

def infer_time_resolution(time_stamps):
    """Infer time resolution based on input time-stamps

    Uses the minimum time difference found in input array between consecutive
    time stamps and based on that finds the corresponding AeroCom resolution

    Parameters
    ----------
    time_stamps : pandas.DatetimeIndex
        time stamps

    Ret
    """
    import pandas as pd
    from pyaerocom import const

    if not isinstance(time_stamps, pd.DatetimeIndex):
        try:
            time_stamps = pd.DatetimeIndex(time_stamps)
        except Exception:
            raise ValueError('Could not infer time resolution: failed to '
                             'convert input to pandas.DatetimeIndex')
    vals = time_stamps.values
    highest_secs = abs(vals[1:] - vals[:-1]).min().astype('timedelta64[s]').astype(int)

    for tp in const.GRID_IO.TS_TYPES:
        if highest_secs <= TS_TYPE_SECS[tp]:
            return tp
    raise ValueError('Could not infer time resolution')


def seconds_in_periods(timestamps, ts_type):
    """
    Calculates the number of seconds for each period in timestamp(s).

    Parameters
    ----------
    timestamps : numpy.datetime64 or numpy.ndarray
        Either a single datetime or an array of datetimes
    ts_type : str
        Frequency for

    Returns
    -------
    np.array :
        Array with same length as timestamps containing number of seconds for
        each period.
    """

    ts_type = TsType(ts_type)

    if isinstance(timestamps, np.datetime64):
        timestamps = np.array([timestamps])

    if isinstance(timestamps, np.ndarray):
        timestamps = [ to_pandas_timestamp(timestamp) for timestamp in timestamps]

    # From here on timestamps should be a numpy array containing pandas Timestamps

    seconds_in_day = 24*60*60
    if ts_type >= TsType('monthly'):
        if ts_type == TsType('monthly'):
            days_in_months = np.array([ timestamp.days_in_month for timestamp in timestamps])
            seconds = days_in_months * seconds_in_day
            return seconds
        if ts_type == TsType('daily'):
            return seconds_in_day * np.ones_like(timestamps)
        else:
            raise NotImplementedError('Only yearly, monthly and daily frequencies implemented.')
    elif ts_type == TsType('yearly'):
        # raise NotImplementedError('Only monthly and daily frequencies implemented.')
        days_in_year = []
        for ts in timestamps:
            if ts.year % 4 == 0:
                days_in_year.append(366) #  Leap year
            else:
                days_in_year.append(365)
        seconds = np.array(days_in_year) * seconds_in_day
    return seconds


def get_tot_number_of_seconds(ts_type, dtime=None):
    """Get total no. of seconds for a given frequency

    ToDo
    ----
    This method needs revision and can be solved simpler probably

    Parameters
    ----------
    ts_type : str or TsType
        frequency for which number of seconds is supposed to be retrieved
    dtime : TYPE, optional
        DESCRIPTION. The default is None.

    Raises
    ------
    AttributeError
        DESCRIPTION.

    Returns
    -------
    TYPE
        DESCRIPTION.

    """

    ts_tpe = TsType(ts_type)

    if ts_tpe >= TsType('monthly'):
        if dtime is None:
            raise AttributeError('For frequncies larger than or eq. monthly you' +
                                 ' need to provide dtime in order to compute the number of second.')
        if not ts_type == 'monthly':
            raise NotImplementedError('Can only handle monthly so far...')

        # find seconds from dtime
        # TODO generalize this
        days_in_month = dtime.dt.daysinmonth
<<<<<<< HEAD
=======

>>>>>>> e2131c18
        return days_in_month*24*60*60
    else:
        return TS_TYPE_SECS[ts_type]

def get_standard_name(var_name):
    """Converts AeroCom variable name to CF standard name

    Also handles alias names for variables, etc. or strings corresponding to
    older conventions (e.g. names containing 3D).

    Parameters
    ----------
    var_name : str
        AeroCom variable name

    Returns
    -------
    str
        corresponding standard name
    """
    from pyaerocom import const
    return const.VARS[var_name].standard_name

def get_standard_unit(var_name):
    """Gets standard unit of AeroCom variable

    Also handles alias names for variables, etc. or strings corresponding to
    older conventions (e.g. names containing 3D).

    Parameters
    ----------
    var_name : str
        AeroCom variable name

    Returns
    -------
    str
        corresponding standard unit
    """
    from pyaerocom import const
    return const.VARS[var_name].unit

def get_lowest_resolution(ts_type, *ts_types):
    """Get the lowest resolution from several ts_type codes

    Parameters
    ----------
    ts_type : str
        first ts_type
    *ts_types
        one or more additional ts_type codes

    Returns
    -------
    str
        the ts_type that corresponds to the lowest resolution

    Raises
    ------
    ValueError
        if one of the input ts_type codes is not supported
    """
    #all_ts_types = const.GRID_IO.TS_TYPES
    from pyaerocom.tstype import TsType
    lowest = TsType(ts_type)
    for freq in ts_types:
# =============================================================================
#         if not freq in all_ts_types:
#             raise ValueError('Invalid input, only valid ts_type codes are '
#                              'supported: {}'.format(all_ts_types))
# =============================================================================
        _temp = TsType(freq)
        if _temp < lowest:
            lowest = _temp
    return lowest.val

def sort_ts_types(ts_types):
    """Sort a list of ts_types

    Parameters
    ----------
    ts_types : list
        list of strings (or instance of :class:`TsType`) to be sorted

    Returns
    -------
    list
        list of strings with sorted frequencies

    Raises
    ------
    TemporalResolutionError
        if one of the input ts_types is not supported
    """
    freqs_sorted = []
    for ts_type in ts_types:
        if isinstance(ts_type, str):
            ts_type = TsType(ts_type)
        if len(freqs_sorted) == 0:
            freqs_sorted.append(ts_type)
        else:
            insert = False
            for i, tt in enumerate(freqs_sorted):
                if tt < ts_type:
                    insert=True
                    break
            if insert:
                freqs_sorted.insert(i, ts_type)
            else:
                freqs_sorted.append(ts_type)
    return [str(tt) for tt in freqs_sorted]

def get_highest_resolution(ts_type, *ts_types):
    """Get the highest resolution from several ts_type codes

    Parameters
    ----------
    ts_type : str
        first ts_type
    *ts_types
        one or more additional ts_type codes

    Returns
    -------
    str
        the ts_type that corresponds to the highest resolution

    Raises
    ------
    ValueError
        if one of the input ts_type codes is not supported
    """
    lst = [ts_type]
    lst.extend(ts_types)
    return sort_ts_types(lst)[0]

def isnumeric(val):
    """Check if input value is numeric

    Parameters
    ----------
    val
        input value to be checked

    Returns
    -------
    bool
        True, if input value corresponds to a range, else False.
    """
    from numbers import Number
    if isinstance(val, Number):
        return True
    return False

def isrange(val):
    """Check if input value corresponds to a range

    Checks if input is list, or array or tuple with 2 entries, or alternatively
    a slice that has defined start and stop and has set step to None.

    Note
    ----
    No check is performed, whether first entry is smaller than second entry if
    all requirements for a range are fulfilled.

    Parameters
    ----------
    val
        input value to be checked

    Returns
    -------
    bool
        True, if input value corresponds to a range, else False.
    """
    if isinstance(val, (list, np.ndarray, tuple)):
        if len(val) == 2:
            return True
        return False
    elif isinstance(val, slice):
        if val.step is not None or val.start is None or val.stop is None:
            return False
        return True
    return False

def merge_station_data(stats, var_name, pref_attr=None,
                       sort_by_largest=True, fill_missing_nan=True,
                       **add_meta_keys):
    """Merge multiple StationData objects (from one station) into one instance

    Note
    ----
    - all input :class:`StationData` objects need to have same attributes\
       ``station_name``, ``latitude``, ``longitude`` and ``altitude``

    Parameters
    ----------
    stats : list
        list containing :class:`StationData` objects (note: all of these
        objects must contain variable data for the specified input variable)
    var_name : str
        data variable name that is to be merged
    pref_attr
        optional argument that may be used to specify a metadata attribute
        that is available in all input :class:`StationData` objects and that
        is used to order the input stations by relevance. The associated values
        of this attribute need to be sortable (e.g. revision_date). This is
        only relevant in case overlaps occur. If unspecified the relevance of
        the stations is sorted based on the length of the associated data
        arrays.
    sort_by_largest : bool
        if True, the result from the sorting is inverted. E.g. if
        ``pref_attr`` is unspecified, then the stations will be sorted based on
        the length of the data vectors, starting with the shortest, ending with
        the longest. This sorting result will then be inverted, if
        ``sort_by_largest=True``, so that the longest time series get's highest
        importance. If, e.g. ``pref_attr='revision_date'``, then the stations
        are sorted by the associated revision date value, starting with the
        earliest, ending with the latest (which will also be inverted if
        this argument is set to True)
    fill_missing_nan : bool
        if True, the resulting time series is filled with NaNs. NOTE: this
        requires that information about the temporal resolution (ts_type) of
        the data is available in each of the StationData objects.
    """
    from pyaerocom import const
    if isinstance(var_name, list):
        if len(var_name) > 1:
            raise NotImplementedError('Merging of multivar data not yet possible')
        var_name = var_name[0]

    # make sure the data is provided as pandas.Series object
    is_3d, has_errs = False, False
    for stat in stats:
        if not var_name in stat:
            raise DataCoverageError('All input station must contain {} data'
                                    .format(var_name))
        elif pref_attr is not None and not pref_attr in stat:
            raise MetaDataError('Cannot sort station relevance by attribute {}. '
                                'At least one of the input stations does not '
                                'contain this attribute'.format(pref_attr))
        elif not isinstance(stat[var_name], pd.Series):
            try:
                stat._to_ts_helper(var_name)
            except Exception as e:
                raise ValueError('Data needs to be provided as pandas Series in '
                                 'individual station data objects. Attempted to'
                                 'convert but failed with the following '
                                 'exception: {}'.format(repr(e)))
        elif fill_missing_nan:
            try:
                stat.get_var_ts_type(var_name)
            except MetaDataError:
                raise MetaDataError('Cannot merge StationData objects: one or '
                                    'more of the provided objects does not '
                                    'provide information about the ts_type of '
                                    'the {} data, which is required when input '
                                    'arg. fill_missing_nan is True.'.format(var_name))
        if stat.check_if_3d(var_name):
            is_3d = True
        elif is_3d:
            raise ValueError('Merge error: some of the input stations contain '
                             'altitude info (suggesting profile data), others '
                             'not.')
        if var_name in stat.data_err:
            has_errs = True

    if not is_3d:
        if pref_attr is not None:
            stats.sort(key=lambda s: s[pref_attr])
        else:
            stats.sort(key=lambda s: len(s[var_name].dropna()))

        if sort_by_largest:
            stats = stats[::-1]

        # remove first station from the list
        merged = stats.pop(0)

        for i, stat in enumerate(stats):
            merged.merge_other(stat, var_name, **add_meta_keys)
    else:
        from xarray import DataArray
        dtime = []
        for stat in stats:
            _t = stat[var_name].index.unique()
            if not len(_t) == 1:
                raise NotImplementedError('So far, merging of profile data '
                                          'requires that profile values are '
                                          'sampled at the same time')
            dtime.append(_t[0])
        tidx = pd.DatetimeIndex(dtime)

        # AeroCom default vertical grid
        vert_grid = const.make_default_vert_grid()
        _data = np.ones((len(vert_grid), len(tidx))) * np.nan
        if has_errs:
            _data_err = np.ones((len(vert_grid), len(tidx))) * np.nan

        for i, stat in enumerate(stats):
            #print(stat[var_name].values)
            if i == 0:
                merged = stat
            else:
                merged.merge_meta_same_station(stat, **add_meta_keys)

            _data[:, i] = np.interp(vert_grid, stat['altitude'],
                                    stat[var_name].values)

            if has_errs:
                try:
                    _data_err[:, i] = np.interp(vert_grid,
                                                stat['altitude'],
                                                stat.data_err[var_name])
                except Exception:
                    pass
        _coords = {'time'     : tidx,
                   'altitude' : vert_grid}

        d = DataArray(data=_data, coords=_coords,
                      dims=['altitude', 'time'], name=var_name)
        d = d.sortby('time')
        merged[var_name] = d
        merged.dtime = d.time
        merged.altitude = d.altitude

    if fill_missing_nan:
        try:
            merged.insert_nans_timeseries(var_name)
        except Exception as e:
            const.print_log.warning('Could not insert NaNs into timeseries of '
                                    'variable {} after merging stations. '
                                    'Reason: {}'.format(var_name, repr(e)))

    merged['stat_merge_pref_attr'] = pref_attr
    return merged

def _get_pandas_freq_and_loffset(freq):
    """Helper to convert resampling info"""
    if freq in TS_TYPE_TO_PANDAS_FREQ:
        freq = TS_TYPE_TO_PANDAS_FREQ[freq]
    loffset = None
    if freq in PANDAS_RESAMPLE_OFFSETS:
        loffset = PANDAS_RESAMPLE_OFFSETS[freq]
    return (freq, loffset)

def make_datetime_index(start, stop, freq):
    """Make pandas.DatetimeIndex for input specs

    Note
    ----
    If input frequency is specified in `PANDAS_RESAMPLE_OFFSETS`, an offset
    will be added (e.g. 15 days for monthly data).

    Parameters
    ----------
    start
        start time
    stop
        stop time
    freq
        frequency

    Returns
    -------
    DatetimeIndex
    """
    if not isinstance(start, pd.Timestamp):
        start = to_pandas_timestamp(start)
    if not isinstance(stop, pd.Timestamp):
        stop = to_pandas_timestamp(stop)

    freq, loffset = _get_pandas_freq_and_loffset(freq)
    idx = pd.date_range(start=start, end=stop, freq=freq)
    if loffset is not None:
        idx = idx + pd.Timedelta(loffset)
    return idx

def calc_climatology(s, start, stop, min_count=None,
                     set_year=None, resample_how='mean'):
    """Compute climatological timeseries from pandas.Series

    Parameters
    ----------
    s : Series
        time series data
    start
        start time of data used to compute climatology
    stop
        start time of data used to compute climatology
    mincount_month : int, optional
        minimum number of observations required per aggregated month in
        climatological interval. Months not meeting this requirement will be
        set to NaN.
    set_year : int, optional
        if specified, the output data will be assigned the input year. Else
        the middle year of the climatological interval is used.
    resample_how : str
        string specifying how the climatological timeseries is to be
        aggregated

    Returns
    -------
    DataFrame
        dataframe containing climatological mean and median timeseries as
        well as columns std and count
    """
    if not isinstance(start, pd.Timestamp):
        start, stop = start_stop(start, stop)
    sc = s[start:stop]
    sc.dropna(inplace=True)

    if len(sc) == 0:
        raise ValueError('Cropping input time series in climatological '
                         'interval resulted in empty series')
    if set_year is None:
        set_year = int(start.year + (stop.year-start.year) / 2) + 1

    df = pd.DataFrame(sc)
    df['month'] = df.index.month

<<<<<<< HEAD

=======
>>>>>>> e2131c18
    clim = df.groupby('month').agg([resample_how, 'std','count'])

    #clim.columns = clim.columns.droplevel(0)
    clim.columns = ['data', 'std', 'numobs']
    idx = [np.datetime64('{}-{:02d}-15'.format(set_year, x)) for x in
           clim.index.values]
    clim.set_index(pd.DatetimeIndex(idx), inplace=True)
    if min_count is not None:
        mask = clim['numobs'] < min_count
        clim['data'][mask] = np.nan
        #mean[num < min_num_obs] = np.nan
    return clim

def resample_timeseries(ts, freq, how='mean', min_num_obs=None):
    """Resample a timeseries (pandas.Series)

    Parameters
    ----------
    ts : Series
        time series instance
    freq : str
        new temporal resolution (can be pandas freq. string, or pyaerocom
        ts_type)
    how : str
        choose from mean or median
    min_num_obs : :obj:`int`, optional
        minimum number of observations required per period (when downsampling).
        E.g. if input is in daily resolution and freq is monthly and
        min_num_obs is 10, then all months that have less than 10 days of data
        are set to nan.

    Returns
    -------
    Series
        resampled time series object
    """
    freq, loffset = _get_pandas_freq_and_loffset(freq)
    resampler = ts.resample(freq, loffset=loffset)
    if min_num_obs is None:
        data = resampler.agg(how)
    else:
        df = resampler.agg([how, 'count'])
        invalid = df['count'] < min_num_obs
        df[how][invalid] = np.nan
        data = df[how]
    #print(freq, min_num_obs, how)
    return data

def resample_time_dataarray(arr, freq, how='mean', min_num_obs=None):
    """Resample the time dimension of a :class:`xarray.DataArray`

    Note
    ----
    The dataarray must have a dimension coordinate named "time"

    Parameters
    ----------
    arr : DataArray
        data array to be resampled
    freq : str
        new temporal resolution (can be pandas freq. string, or pyaerocom
        ts_type)
    how : str
        choose from mean or median
    min_num_obs : :obj:`int`, optional
        minimum number of observations required per period (when downsampling).
        E.g. if input is in daily resolution and freq is monthly and
        min_num_obs is 10, then all months that have less than 10 days of data
        are set to nan.

    Returns
    -------
    DataArray
        resampled data array object

    Raises
    ------
    IOError
        if data input `arr` is not an instance of :class:`DataArray`
    DataDimensionError
        if time dimension is not available in dataset
    """

    if not isinstance(arr, xray.DataArray):
        raise IOError('Invalid input for arr: need DataArray, got {}'.format(type(arr)))
    elif not 'time' in arr.dims:
        raise DataDimensionError('Cannot resample time: input DataArray has '
                                 'no time dimension')

    from pyaerocom.tstype import TsType
    from pyaerocom.time_config import XARR_TIME_GROUPERS
    to = TsType(freq)
    pd_freq=to.to_pandas_freq()
    invalid = None
    if min_num_obs is not None:
        if not pd_freq in XARR_TIME_GROUPERS:
            raise ValueError('Cannot infer xarray grouper for ts_type {}'
                             .format(to.val))
        #gr = XARR_TIME_GROUPERS[pd_freq]
        # 2D mask with shape of resampled data array
        #invalid = arr.groupby('time.{}'.format(gr)).count(dim='time') < min_num_obs
        invalid = arr.resample(time=pd_freq).count(dim='time') < min_num_obs

    freq, loffset = _get_pandas_freq_and_loffset(freq)
    resampler = arr.resample(time=pd_freq, loffset=loffset)
    try:
        aggfun = getattr(resampler, how)
    except AttributeError:
        raise ResamplingError('Invalid aggregator {} for temporal resampling '
                              'of DataArray...'.format(how))
    arr = aggfun(dim='time')

    if invalid is not None:
        arr.data[invalid.data] = np.nan
    return arr

def same_meta_dict(meta1, meta2, ignore_keys=['PI'],
                   num_keys=NUM_KEYS_META, num_rtol=1e-2):
    """Compare meta dictionaries

    Parameters
    ----------
    meta1 : dict
        meta dictionary that is to be compared with ``meta2``
    meta2 : dict
        meta dictionary that is to be compared with ``meta1``
    ignore_keys : list
        list containing meta keys that are supposed to be ignored
    num_keys : keys that contain numerical values
    num_rtol : float
        relative tolerance level for comparison of numerical values

    Returns
    -------
    bool
        True, if dictionaries are the same, else False
    """
    if not meta1.keys() == meta2.keys():
        return False
    for k, v in meta1.items():
        if k in ignore_keys:
            continue
        elif k in num_keys:
            if not np.isclose(v, meta2[k], rtol=num_rtol):
                return False
        elif isinstance(v, dict):
            if not same_meta_dict(v, meta2[k]):
                return False
        else:
            if not v == meta2[k]:
                return False
    return True

def str_to_iris(key, **kwargs):
    """Mapping function that converts strings into iris analysis objects

    Please see dictionary ``STR_TO_IRIS`` in this module for valid definitions

    Parameters
    ----------
    key : str
        key of :attr:`STR_TO_IRIS` dictionary

    Returns
    -------
    obj
        corresponding iris analysis object (e.g. Aggregator, method)
    """
    key = key.lower()
    if not key in STR_TO_IRIS:
        raise KeyError("No iris.analysis object available for key %s, please "
                       "choose from %s" %(key, STR_TO_IRIS.keys()))
    val = STR_TO_IRIS[key]
    if callable(val):
        return val(**kwargs)
    return val

def to_pandas_timestamp(value):
    """Convert input to instance of :class:`pandas.Timestamp`

    Parameters
    ----------
    value
        input value that is supposed to be converted to time stamp

    Returns
    --------
    pandas.Timestamp
    """
    if isinstance(value, pd.Timestamp):
        return value
    elif isinstance(value, (str, np.datetime64, datetime, date)):
        return pd.Timestamp(value)
    else:
        try:
            numval = int(value)
            if not 0 <= numval <= 10000:
                raise ValueError('Could not infer valid year from numerical '
                                 'time input')
            return pd.Timestamp(str(numval))
        except Exception as e:
            raise ValueError('Failed to convert {} to Timestamp: {}'
                             .format(value, repr(e)))

def to_datetime64(value):
    """Convert input value to numpy.datetime64

    Parameters
    ----------
    value
        input value that is supposed to be converted, needs to be either str,
        datetime.datetime, pandas.Timestamp or an integer specifying the
        desired year.

    Returns
    -------
    datetime64
        input timestamp converted to datetime64
    """
    if isinstance(value, np.datetime64):
        return value
    else:
        try:
            return to_pandas_timestamp(value).to_datetime64()
        except Exception as e:
            raise ValueError('Failed to convert {} to datetime64 object'
                             'Error: {}'.format(value, repr(e)))

def is_year(val):
    """Check if input is / may be year

    Parameters
    ----------
    val
        input that is supposed to be checked

    Returns
    -------
    bool
        True if input is a number between -2000 and 10000, else False
    """
    try:
        if -2000 < int(val) < 10000:
            return True
        raise Exception
    except Exception:
        return False

def _check_climatology_timestamp(t):
    if isnumeric(t) and t == 9999:
        return pd.Timestamp('1-1-2222')
    elif isinstance(t, np.datetime64):
        tstr = str(t)
        if tstr.startswith('9999'):
            return pd.Timestamp(tstr.replace('9999', '2222'))
    elif isinstance(t, str) and '9999' in t:
        return pd.Timestamp(t.replace('9999', '2222'))
    elif isinstance(t, datetime) and t.year == 9999:
        return pd.Timestamp(t.replace(year=2222))
    raise ValueError('Failed to identify {} as climatological timestamp...'
                     .format(t))

def start_stop(start, stop=None):
    """Create pandas timestamps from input start / stop values

    Note
    ----
    If input suggests climatological data in AeroCom format (i.e. year=9999)
    then the year is converted to 2222 instead since pandas cannot handle
    year 9999.

    Parameters
    -----------
    start
        start time (any format that can be converted to pandas.Timestamp)
    stop
        stop time (any format that can be converted to pandas.Timestamp)

    Returns
    -------
    pandas.Timestamp
        start timestamp
    pandas.Timestamp
        stop timestamp

    Raises
    ------
    ValueError
        if input cannot be converted to pandas timestamps
    """
    isclim = False
    try:
        start = to_pandas_timestamp(start)
    except pd.errors.OutOfBoundsDatetime: # probably climatology
        start = _check_climatology_timestamp(start)
        isclim = True

    if stop is None:
        if isclim:
            yr = 2222
        else:
            yr = start.year
        stop = to_pandas_timestamp('{}-12-31 23:59:59'.format(yr))
    else:
        try:
            subt_sec = False
            if isnumeric(stop):
                subt_sec = True
            stop = to_pandas_timestamp(stop)
            if subt_sec:
                stop = stop - pd.Timedelta(1, 's')
        except pd.errors.OutOfBoundsDatetime:
            stop = _check_climatology_timestamp(stop)
    return (start, stop)

def datetime2str(time, ts_type=None):
    from pyaerocom import const

    conv = TS_TYPE_DATETIME_CONV[ts_type]
    if is_year(time):
        return str(time)
    try:
        time = to_pandas_timestamp(time).strftime(conv)
    except pd.errors.OutOfBoundsDatetime:
        const.print_log.warning('Failed to convert time {} to string'.format(time))
        pass
    return time

def start_stop_str(start, stop=None, ts_type=None):

    conv = TS_TYPE_DATETIME_CONV[ts_type]
    if is_year(start) and stop is None:
        return str(start)
    start, stop = start_stop(start, stop)
    start_str = start.strftime(conv)
    stop_str = stop.strftime(conv)
    if stop_str != start_str:
        return '{}-{}'.format(start_str, stop_str)
    return start_str

def start_stop_from_year(year):
    """Create start / stop timestamp from year

    Parameters
    ----------
    year : int
        the year for which start / stop is to be instantiated

    Returns
    -------
    tuple
        2-element tuple containing

        - :obj:`pandas.Timestamp`: start timestamp
        - :obj:`pandas.Timestamp`: end timestamp
    """
    start = to_pandas_timestamp(year)
    stop = to_pandas_timestamp('{}-12-31 23:59:59'.format(year))
    return (start, stop)

def to_datestring_YYYYMMDD(value):
    """Convert input time to string with format YYYYMMDD

    Parameters
    ----------
    value
        input time, may be string, datetime, numpy.datetime64 or
        pandas.Timestamp

    Returns
    -------
    str
        input formatted to string YYYYMMDD

    Raises
    ------
    ValueError
        if input is not supported
    """
    if isinstance(value, str) and len(value, 8):
        logger.info('Input is already string containing 8 chars. Assuming it '
                    'is in the right format and returning unchanged')
        return value
    try:
        return to_pandas_timestamp(value).strftime('%Y%m%d')
    except Exception as e:
        raise ValueError('Invalid input, need str, datetime, numpy.datetime64 '
                         'or pandas.Timestamp. Error: {}'.format(repr(e)))

def cftime_to_datetime64(times, cfunit=None, calendar=None):
    """Convert numerical timestamps with epoch to numpy datetime64

    This method was designed to enhance the performance of datetime conversions
    and is based on the corresponding information provided in the cftime
    package (`see here <https://github.com/Unidata/cftime/blob/master/cftime/
    _cftime.pyx>`__). Particularly, this object does, what the :func:`num2date`
    therein does, but faster, in case the time stamps are not defined on a non
    standard calendar.

    Parameters
    ----------
    times : :obj:`list` or :obj:`ndarray` or :obj:`iris.coords.DimCoord`
        array containing numerical time stamps (relative to basedate of
        ``cfunit``). Can also be a single number.
    cfunit : :obj:`str` or :obj:`Unit`, optional
        CF unit string (e.g. day since 2018-01-01 00:00:00.00000000 UTC) or
        unit. Required if `times` is not an instance of
        :class:`iris.coords.DimCoord`
    calendar : :obj:`str`, optional
        string specifying calendar (only required if ``cfunit`` is of type
        ``str``).

    Returns
    -------
    ndarray
        numpy array containing timestamps as datetime64 objects

    Raises
    ------
    ValueError
        if cfunit is ``str`` and calendar is not provided or invalid, or if
        the cfunit string is invalid

    Example
    -------

    >>> cfunit_str = 'day since 2018-01-01 00:00:00.00000000 UTC'
    >>> cftime_to_datetime64(10, cfunit_str, "gregorian")
    array(['2018-01-11T00:00:00.000000'], dtype='datetime64[us]')
    """
    if isinstance(times, iris.coords.DimCoord): #special case
        times, cfunit = times.points, times.units
    try:
        len(times)
    except Exception:
        times = [times]
    if isinstance(cfunit, str):
        if calendar is None:
            raise ValueError("Require specification of calendar for "
                             "conversion into datetime64 objects")
        cfunit = Unit(cfunit, calendar) #raises Error if calendar is invalid
    if not isinstance(cfunit, Unit):
        raise ValueError("Please provide cfunit either as instance of class "
                         "cf_units.Unit or as a string")
    calendar = cfunit.calendar
    basedate = cfunit.num2date(0)
    if ((calendar == 'proleptic_gregorian' and basedate.year >= MINYEAR) or
        (calendar in ['gregorian','standard'] and basedate > GREGORIAN_BASE)):
        # NOTE: changed on 9 July 2018 by jgliss due to error (kernel died)
        # after update of dependencies (cf_units). Attribute name does not
        # work anymore...
        cfu_str = cfunit.origin #cfunit.name

        res = cfu_str.split()[0].lower()
        if res in microsec_units:
            tstr = "us"
        elif res in millisec_units:
            tstr = "ms"
        elif res in sec_units:
            tstr = "s"
        elif res in min_units:
            tstr = "m"
        elif res in hr_units:
            tstr = "h"
        elif res in day_units:
            tstr = "D"
        else:
            raise ValueError('unsupported time units')

        basedate = np.datetime64(basedate)
        dt = np.asarray(np.asarray(times), dtype="timedelta64[%s]" %tstr)
        return basedate + dt
    else:
        return np.asarray([np.datetime64(t) for t in cfunit.num2date(times)])

def get_constraint(lon_range=None, lat_range=None,
                   time_range=None, meridian_centre=True):
    """Function that creates an :class:`iris.Constraint` based on input

    Note
    ----
    Please be aware of the definition of the longitudes in your data when
    cropping within the longitude dimension. The longitudes in your data may be
    defined either from **-180 <= lon <= 180** (pyaerocom standard) or from
    **0 <= lon <= 360**. In the former case (-180 -> 180) you can leave the
    additional input parameter ``meridian_centre=True`` (default).

    Parameters
    ----------
    lon_range : :obj:`tuple`, optional
        2-element tuple containing longitude range for cropping
        Example input to crop around meridian: `lon_range=(-30, 30)`
    lat_range : :obj:`tuple`, optional
        2-element tuple containing latitude range for cropping.
    time_range : :obj:`tuple`, optional
        2-element tuple containing time range for cropping. Allowed data
        types for specifying the times are

            1. a combination of 2 :class:`pandas.Timestamp` instances or
            2. a combination of two strings that can be directly converted\
            into :class:`pandas.Timestamp` instances (e.g.\
            `time_range=("2010-1-1", "2012-1-1")`) or
            3. directly a combination of indices (:obj:`int`).
    meridian_centre : bool
        specifies the coordinate definition range of longitude array. If True,
        then -180 -> 180 is assumed, else 0 -> 360

    Returns
    -------
    iris.Constraint
        the combined constraint from all valid input parameters

    Examples
    --------
    The following example shows how to crop over the meridian

    >>> from pyaerocom.helpers import get_constraint
    >>> from pyaerocom.io.fileconventions import FileConventionRead
    >>> from iris import load
    >>> from pyaerocom.io.testfiles import get
    >>> files = get()
    >>> fname = files['models']['aatsr_su_v4.3']
    >>> convention = FileConventionRead().from_file(fname)
    >>> meta_info = convention.get_info_from_file(fname)
    >>> for k, v in meta_info.items(): print(k, v)
    year 2008
    var_name od550aer
    ts_type daily
    >>> cubes = load(fname)
    >>> lons = cubes[0].coord("longitude").points
    >>> meridian_centre = True if lons.max() > 180 else False
    >>> year = meta_info["year"]
    >>> c = get_constraint(lon_range=(50, 150),
    ...                    lat_range=(20, 60),
    ...                    time_range=("%s-02-05" %year, "%s-02-25" %year))
    >>> cube_crop = cubes.extract(c)[0]
    >>> cube_crop.shape
    (21, 40, 100)
    """
    constraints = []
    if lon_range is not None:
        constraints.append(get_lon_rng_constraint(lon_range, meridian_centre))
    if lat_range is not None:
        constraints.append(get_lat_rng_constraint(lat_range))
    if time_range is not None:
        constraints.append(get_time_rng_constraint(*time_range))
    if len(constraints) > 0:
        c = constraints[0]
        for cadd in constraints[1:]:
            c = c & cadd
    return c

def get_lat_rng_constraint(lat_range):
    """Create latitude constraint based on input range

    Parameters
    ----------
    lat_range : tuple
        2-element tuple specifying latitude range

    Returns
    -------
    iris.Constraint
        the corresponding iris.Constraint instance

    """
    return iris.Constraint(latitude=lambda v: lat_range[0] <= v <= lat_range[1])

def get_lon_rng_constraint(lon_range, meridian_centre=True):
    """Create longitude constraint based on input range

    Parameters
    ----------
    lon_range : tuple
        2-element tuple containing from left -> right end of range
    meridian_centre : bool
        specifies the coordinate definition range of longitude array of the
        data to be cropped. If True, then -180 -> 180 is assumed, else 0 -> 360

    Returns
    -------
    iris.Constraint
        the corresponding iris.Constraint instance

    Raises
    ------
    ValueError
        if first coordinate in lon_range equals or exceeds second
    LongitudeConstraintError
        if the input implies cropping over border of longitude array
        (e.g. 160 -> - 160 if -180 <= lon <= 180).

    Example
    -------
    >>> from pyaerocom.io.testfiles import get
    >>> from pyaerocom import GriddedData
    >>> files = get()
    >>> data = GriddedData(files['models']['aatsr_su_v4.3'], var_name="od550aer")
    >>> c = get_lon_rng_constraint(lon_range=(170, -160), meridian_centre=True)
    Traceback (most recent call last):
     ...
    ValueError: Left coordinate must exceed right coordinate
    >>> c = get_lon_rng_constraint(lon_range=(-30, 30), meridian_centre=True)
    >>> data_crop = data.extract(c)
    >>> assert data_crop.grid.shape == (366, 180, 60)
    """
    left, right = lon_range
    if left == right:
        raise ValueError("the specified values are equal")
    elif left > right:
        raise ValueError("Left coordinate must exceed right coordinate")
    if meridian_centre:
        left, right = (left+180)%360-180, (right+180)%360-180
    else:
        left, right = left%360, right%360
    if left > right:
        msg = ("Cannot crop over right border of longitude range")
        raise LongitudeConstraintError(msg)
    return iris.Constraint(longitude=lambda v: left <= v <= right)

def get_time_rng_constraint(start, stop):
    """Create iris.Constraint for data extraction along time axis

    Parameters
    ----------
    start : :obj:`Timestamp` or :obj:` str`
        start time of desired subset. If string, it must be convertible
        into :class:`pandas.Timestamp` (e.g. "2012-1-1")
    stop : :obj:`Timestamp` or :obj:` str`
        start time of desired subset. If string, it must be convertible
        into :class:`pandas.Timestamp` (e.g. "2012-1-1")

    Returns
    -------
    iris.Constraint
        iris Constraint instance that can, e.g., be used as input for
        :func:`pyaerocom.griddeddata.GriddedData.extract`
    """
    if not isinstance(start, pd.Timestamp):
        start = pd.Timestamp(start)
    if not isinstance(stop, pd.Timestamp):
        stop = pd.Timestamp(stop)

    t_lower = iris.time.PartialDateTime(year=start.year,
                                        month=start.month,
                                        day=start.day)
    t_upper = iris.time.PartialDateTime(year=stop.year,
                                        month=stop.month,
                                        day=stop.day)

    return iris.Constraint(time=lambda cell: t_lower <= cell <= t_upper)

if __name__=="__main__":

    idx = make_datetime_index(2010, 2011, 'hourly')
    print(get_lowest_resolution('yearly', 'daily', 'monthly'))
    print(get_highest_resolution('yearly', 'daily', 'monthly'))

    print(infer_time_resolution([np.datetime64('2010-01-01'),
                                 np.datetime64('2010-01-02'),
                                 np.datetime64('2010-01-05'),
                                 np.datetime64('2010-10-15')]))

    print(varlist_aerocom(['od550aer', 'od550csaer']))<|MERGE_RESOLUTION|>--- conflicted
+++ resolved
@@ -239,10 +239,6 @@
         array is mapped to a value larger than the first one at the left end
         of the array)
 
-<<<<<<< HEAD
-
-=======
->>>>>>> e2131c18
     """
     from pyaerocom import const
     if len(coord_vals) < 2:
@@ -260,10 +256,6 @@
         return False
     return True
 
-<<<<<<< HEAD
-
-=======
->>>>>>> e2131c18
 def numpy_to_cube(data, dims=None, var_name=None, units=None, **attrs):
     """Make a cube from a numpy array
 
@@ -476,10 +468,7 @@
         # find seconds from dtime
         # TODO generalize this
         days_in_month = dtime.dt.daysinmonth
-<<<<<<< HEAD
-=======
-
->>>>>>> e2131c18
+
         return days_in_month*24*60*60
     else:
         return TS_TYPE_SECS[ts_type]
@@ -901,10 +890,6 @@
     df = pd.DataFrame(sc)
     df['month'] = df.index.month
 
-<<<<<<< HEAD
-
-=======
->>>>>>> e2131c18
     clim = df.groupby('month').agg([resample_how, 'std','count'])
 
     #clim.columns = clim.columns.droplevel(0)
