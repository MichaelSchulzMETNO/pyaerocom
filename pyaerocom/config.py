################################################################
# config.py
#
# configuration class for the aerocom python tools 
#
# this file is part of the aerocom_pt package
#
#################################################################
# Created 20171106 by Jan Griesfeller for Met Norway
#
# Last changed: See git log
#################################################################

#Copyright (C) 2017 met.no
#Contact information:
#Norwegian Meteorological Institute
#Box 43 Blindern
#0313 OSLO
#NORWAY
#E-mail: jan.griesfeller@met.no
#This program is free software; you can redistribute it and/or modify
#it under the terms of the GNU General Public License as published by
#the Free Software Foundation; either version 3 of the License, or
#(at your option) any later version.
#This program is distributed in the hope that it will be useful,
#but WITHOUT ANY WARRANTY; without even the implied warranty of
#MERCHANTABILITY or FITNESS FOR A PARTICULAR PURPOSE. See the
#GNU General Public License for more details.
#You should have received a copy of the GNU General Public License
#along with this program; if not, write to the Free Software
#Foundation, Inc., 51 Franklin Street, Fifth Floor, Boston,
#MA 02110-1301, USA

"""
Provides access to pyaerocom specific configuration values
"""

import numpy as np
import os
import getpass
from collections import OrderedDict as od
import pyaerocom.obs_io as obs_io
from pyaerocom.grid_io import GridIO
from pyaerocom._lowlevel_helpers import (list_to_shortstr, 
                                         chk_make_subdir,
                                         check_dir_access,
                                         check_write_access)
from pyaerocom.variable import VarCollection
try:
    from ConfigParser import ConfigParser
except: 
    from configparser import ConfigParser
    

class Config(object):
    """Class containing relevant paths for read and write routines
    
    TODO: write docstring
    """
    
    # NAMES
    # default names of the different obs networks
    # might get overwritten from paths.ini see func read_config
    
    #: Aeronet Sun V2 access names
    AERONET_SUN_V2L15_AOD_DAILY_NAME = 'AeronetSunV2Lev1.5.daily'
    AERONET_SUN_V2L15_AOD_ALL_POINTS_NAME = 'AeronetSun_2.0_NRT'
    AERONET_SUN_V2L2_AOD_DAILY_NAME = 'AeronetSunV2Lev2.daily'
    AERONET_SUN_V2L2_AOD_ALL_POINTS_NAME = 'AeronetSunV2Lev2.AP'
    
    #: Aeronet SDA V2 access names
    AERONET_SUN_V2L2_SDA_DAILY_NAME = 'AeronetSDAV2Lev2.daily'
    AERONET_SUN_V2L2_SDA_ALL_POINTS_NAME = 'AeronetSDAV2Lev2.AP'
    
    # Aeronet V2 inversion products
    AERONET_INV_V2L15_DAILY_NAME = 'AeronetInvV2Lev1.5.daily'
    AERONET_INV_V2L15_ALL_POINTS_NAME = 'AeronetInvV2Lev1.5.AP'
    AERONET_INV_V2L2_DAILY_NAME = 'AeronetInvV2Lev2.daily'
    AERONET_INV_V2L2_ALL_POINTS_NAME = 'AeronetInvV2Lev2.AP'
    
    #: Aeronet Sun V3 access names
    AERONET_SUN_V3L15_AOD_DAILY_NAME = 'AeronetSunV3Lev1.5.daily'
    AERONET_SUN_V3L15_AOD_ALL_POINTS_NAME = 'AeronetSunV3Lev1.5.AP'
    AERONET_SUN_V3L2_AOD_DAILY_NAME = 'AeronetSunV3Lev2.daily'
    AERONET_SUN_V3L2_AOD_ALL_POINTS_NAME = 'AeronetSunV3Lev2.AP'
    
    #: Aeronet SDA V3 access names
    AERONET_SUN_V3L15_SDA_DAILY_NAME = 'AeronetSDAV3Lev1.5.daily'
    AERONET_SUN_V3L15_SDA_ALL_POINTS_NAME = 'AeronetSDAV3Lev1.5.AP'
    AERONET_SUN_V3L2_SDA_DAILY_NAME = 'AeronetSDAV3Lev2.daily'
    AERONET_SUN_V3L2_SDA_ALL_POINTS_NAME = 'AeronetSDAV3Lev2.AP'

    #: Aeronet V3 inversions
    AERONET_INV_V3L15_DAILY_NAME = 'AeronetInvV3Lev1.5.daily'
    AERONET_INV_V3L2_DAILY_NAME = 'AeronetInvV3Lev2.daily'
    
    #: EBAS name
    EBAS_MULTICOLUMN_NAME = 'EBASMC'
    
    #: EEA nmea
    EEA_NAME = 'EEAAQeRep'

    #: Earlinet access name;
    EARLINET_NAME = 'EARLINET'

    #: GAW TAD subset aas et al paper
    GAWTADSUBSETAASETAL_NAME = 'GAWTADsubsetAasEtAl'

    #: DMS
    DMS_AMS_CVO_NAME = 'DMS_AMS_CVO'

    #: Lowest possible year in data
    MIN_YEAR = 0
    #: Highest possible year in data
    MAX_YEAR = 20000

    #: standard names for coordinates
    STANDARD_COORD_NAMES = ['latitude',
                            'longitude',
                            'altitude']
    #: Information specifying default vertical grid for post processing of
    #: profile data. The values are in units of m.
    DEFAULT_VERT_GRID_DEF = od(lower = 0,
                               upper = 15000,
                               step  = 250)
    #: maximum allowed RH to be considered dry
    RH_MAX_PERCENT_DRY = 40
    
    #: If True, then whenever applicable the time resampling constraints
    #: definted below (OBS_MIN_NUM_RESMAMPLE) are applied to observations when 
    #: resampling in StationData and thus colocation routines. Requires that 
    #: original obs_data is available in a certain regular resolution (or at
    #: least has ts_type assigned to it)
    OBS_APPLY_TIME_RESAMPLE_CONSTRAINTS = True
    
    #: Time resample strategies for certain cominations, first level refers
    #: to TO, second to FROM and values are minimum number of observations
    OBS_MIN_NUM_RESAMPLE = dict(yearly      =   dict(monthly    = 3),
                                monthly     =   dict(daily      = 7),
                                daily       =   dict(hourly     = 6),
                                hourly      =   dict(minutely   = 15))
    
    #: This boolean can be used to enable / disable the former (i.e. use
    #: available wavelengths of variable in a certain range around variable
    #: wavelength).
    OBS_ALLOW_ALT_WAVELENGTHS = obs_io.OBS_ALLOW_ALT_WAVELENGTHS
    
    #: Wavelength tolerance for observations imports
    OBS_WAVELENGTH_TOL_NM = obs_io.OBS_WAVELENGTH_TOL_NM
    
    #: not used at the moment
    GCOSPERCENTCRIT =   np.float(0.1)
    GCOSABSCRIT     =   np.float(0.04)
    
    #names of the different obs networks
    OBSNET_NONE = 'NONE'
    NOMODELNAME = 'OBSERVATIONS-ONLY'

    # names for the satellite data sets
    SENTINEL5P_NAME = 'Sentinel5P'
    AEOLUS_NAME = 'AeolusL2A'
    
    DEFAULT_REGIONS = ['EUROPE', 'WORLD', 'ASIA', 'AUSTRALIA', 'CHINA', 
                       'INDIA', 'NAFRICA', 'SAFRICA', 'SAMERICA', 'NAMERICA']
    
    HTAP_REGIONS = ['PANhtap', 'EAShtap', 'NAFhtap', 'MDEhtap', 'LANDhtap', 
                    'SAShtap', 'SPOhtap', 'OCNhtap',  'SEAhtap', 'RBUhtap', 
                    'EEUROPEhtap', 'NAMhtap', 'WEUROPEhtap', 'SAFhtap', 
                    'USAhtap', 'SAMhtap', 'EURhtap', 'NPOhtap', 'MCAhtap']
    
    RM_CACHE_OUTDATED = True

    #: Name of the file containing the revision string of an obs data network
    REVISION_FILE = 'Revision.txt'
    
    #: timeout to check if one of the supported server locations can be 
    #: accessed
    SERVER_CHECK_TIMEOUT = 1 #0.1 #s
    
    _outhomename = 'MyPyaerocom'
    
    from pyaerocom import __dir__
<<<<<<< HEAD
    # TODO add something here.??
    _config_ini = os.path.join(__dir__, 'data', 'paths.ini')
=======
    _config_ini_lustre = os.path.join(__dir__, 'data', 'paths.ini')
>>>>>>> 9734d169
    _config_ini_user_server = os.path.join(__dir__, 'data', 'paths_user_server.ini')
    _config_ini_testdata = os.path.join(__dir__, 'data', 'paths_testdata.ini')
    
    # this dictionary links environment ID's with corresponding ini files
    _config_files = {
            'metno'            : _config_ini_lustre,
            'users-db'         : _config_ini_user_server,
            'testdata'         : _config_ini_testdata
    }
    
    # this dictionary links environment ID's with corresponding subdirectory
    # names that are required to exist in order to load this environment
    _check_subdirs_cfg = {
            'metno'       : 'aerocom1',
            'users-db'    : 'AMAP',
            'testdata'    : 'modeldata',
    }
    
    
    _var_info_file = os.path.join(__dir__, 'data', 'variables.ini')
    _coords_info_file = os.path.join(__dir__, 'data', 'coords.ini')
    
    # these are searched in preferred order both in root and home
    _DB_SEARCH_SUBDIRS = od()
    _DB_SEARCH_SUBDIRS['lustre/storeA/project/aerocom'] = 'metno'
    #_DB_SEARCH_SUBDIRS['lustre/storeB/project/aerocom'] = 'metno'
    _DB_SEARCH_SUBDIRS['metno/aerocom_users_database'] = 'users-db'
    _DB_SEARCH_SUBDIRS['pyaerocom-testdata/'] = 'testdata'
    _DB_SEARCH_SUBDIRS['MyPyaerocom/pyaerocom-testdata'] = 'testdata'
                
    DONOTCACHEFILE = None
    
    _LUSTRE_CHECK_PATH = '/project/aerocom/aerocom1/'
    def __init__(self, basedir=None, 
                 output_dir=None, config_file=None, 
                 cache_dir=None, colocateddata_dir=None,
                 write_fileio_err_log=True, 
                 activate_caching=True):
        
        # Loggers
        from pyaerocom import print_log, logger
        self.print_log = print_log
        self.logger = logger
        
        # Directories
        self._modelbasedir = None
        self._obsbasedir = None
        self._cachedir = cache_dir
        self._outputdir = output_dir
        
        self._colocateddatadir = colocateddata_dir
        
        # Options
        self._caching_active = activate_caching
        
        self._var_param = None
        self._coords = None
        
        # Attributes that are used to store search directories
        self.OBSCONFIG = od()
        self.SUPPLDIRS = od()
        self.MODELDIRS = []
        
        self.WRITE_FILEIO_ERR_LOG = write_fileio_err_log
        
        self.last_config_file = None
        self._ebas_flag_info = None
        
        #: Settings for reading and writing of gridded data
        self.GRID_IO = GridIO()
        self.logger.info('Initiating pyaerocom configuration')
        
        # If this is False and a config_file is specified and / or can be 
        # inferred, then existing base directories are ignored, else they are
        # kept (cf. method read_config)
        keep_basedirs = False
        
        # checks and validates / invalidates input basedir and config_file
        # if both are 
        (basedir, 
         config_file) = self._check_input_basedir_and_config_file(basedir, 
                                                                  config_file)
        
        if not isinstance(config_file, str) or not os.path.exists(config_file):
            self.logger.info('Checking database access...')
            try:
                _basedir, config_file = self.infer_basedir_and_config()
            except FileNotFoundError:
                _basedir = None
            if basedir is None:
                basedir = _basedir
            
        if basedir is not None: # it passed the check and exists
            self._modelbasedir = basedir
            self._obsbasedir = basedir
            keep_basedirs = True
           
        
        if config_file is not None:
            try:
                self.read_config(config_file, keep_basedirs)
            except Exception as e:
                self.print_log.warning("Failed to read config. Error: {}"
                                       .format(repr(e)))
        # create MyPyaerocom directory
        chk_make_subdir(self.HOMEDIR, self._outhomename)
    
    def _check_input_basedir_and_config_file(self, basedir, config_file):
        if config_file is not None and not os.path.exists(config_file):
            self.print_log.warning('Ignoring input config_file {} since it '
                                   'does not exist'.format(config_file))
            config_file = None
            
        if basedir is not None:
            if not self._check_access(basedir):
                self.print_log.warning('Failed to establish access to input '
                                       'basedir={}'.format(basedir))
                basedir=None
            else:
                if config_file is None:
                    try:
                        config_file, _ = self._infer_config_from_basedir(basedir)
                    except FileNotFoundError:
                        basedir=None # config_file is None and basedir is None
        
        return basedir, config_file
                        
    @property 
    def _config_ini(self):
        # for backwards compatibility
        return self._config_ini_lustre
    
    def _check_access(self, loc):
        """Uses multiprocessing approach to check if location can be accessed
        
        Parameters
        ----------
        loc : str
            path that is supposed to be checked
        
        Returns
        -------
        bool
            True, if location is accessible, else False
        """
        
        
        self.logger.info('Checking access to: {}'.format(loc))
        return check_dir_access(loc, timeout=self.SERVER_CHECK_TIMEOUT)
    
    def _basedirs_search_db(self):
        return [self.ROOTDIR, self.HOMEDIR]
    
    def _check_env_access(self, basedir, env_id):
        if not os.path.exists(basedir):
            raise FileNotFoundError('Location not found: {}'.format(basedir))
        if not env_id in self._check_subdirs_cfg:
            raise ValueError('No such environment with ID {}. Choose from {}'
                             .format(env_id, 
                                     list(self._check_subdirs_cfg.keys())))
        return self._check_access(os.path.join(basedir, 
                                               self._check_subdirs_cfg[env_id]))
    
    def _infer_config_from_basedir(self, basedir):
        for env_id, chk_sub in self._check_subdirs_cfg.items():
            chkdir =  os.path.join(basedir, chk_sub)
            if self._check_access(chkdir):
                return (self._config_files[env_id], env_id)
        raise FileNotFoundError('Could not infer environment configuration '
                                'for input directory: {}'.format(basedir))
        
    def infer_basedir_and_config(self):
        """Boolean specifying whether the lustre database can be accessed"""
        for sub_envdir, cfg_id in self._DB_SEARCH_SUBDIRS.items():
            for sdir in self._basedirs_search_db():
                basedir = os.path.join(sdir, sub_envdir)
                if self._check_access(basedir):
                    _chk_dir = os.path.join(basedir, 
                                            self._check_subdirs_cfg[cfg_id])
                
                    if self._check_access(_chk_dir):
                        
                        return (basedir, self._config_files[cfg_id])
        raise FileNotFoundError('Could not find base directory for lustre')
        
    @property
    def has_access_lustre(self):
        """Boolean specifying whether MetNO AeroCom server is accessible"""
        for path in self.MODELDIRS:
            if self._LUSTRE_CHECK_PATH in path and self._check_access(path):
                return True
        return False
    @property
    def ALL_DATABASE_IDS(self):
        '''ID's of available database configurations'''
        return list(self._config_files.keys())
    
    @property
    def ROOTDIR(self):
        """Local root directory"""
        return os.path.abspath(os.sep)
    
    @property
    def HOMEDIR(self):
        """Home directory of user"""
        return os.path.expanduser("~") + '/'
    
    @property
    def OUTPUTDIR(self):
        """Default output directory"""
        if not check_write_access(self._outputdir):
            self._outputdir = chk_make_subdir(self.HOMEDIR, self._outhomename)
        return self._outputdir
    
    @property
    def COLOCATEDDATADIR(self):
        """Directory for accessing and saving colocated data objects"""
        if not check_write_access(self._colocateddatadir):
            outdir = self.OUTPUTDIR
            self._colocateddatadir = chk_make_subdir(outdir, 'colocated_data')
        return self._colocateddatadir
    
    @property
    def CACHEDIR(self):
        """Cache directory for UngriddedData objects"""
        if not check_write_access(self._cachedir):
            outdir = self.OUTPUTDIR
            self._cachedir = chk_make_subdir(outdir, '_cache')
        try:
            return chk_make_subdir(self._cachedir, getpass.getuser())
        except Exception as e:
            self.print_log.warning('Failed to access CACHEDIR: {}\n'
                                   'Deactivating caching'.format(repr(e)))
            self._caching_active = False
            
    @CACHEDIR.setter
    def CACHEDIR(self, val):
        """Cache directory"""
        if not check_write_access(val):
            raise ValueError('Cannot set cache directory. Input directory {} '
                             'does not exist or write '
                             'permission is not granted'.format(val))
        self._cachedir = val
        
    @property
    def CACHING(self):
        """Activate writing of and reading from cache files"""
        return self._caching_active
    
    @CACHING.setter
    def CACHING(self, val):
        self._caching_active = bool(val)
        
    @property
    def VAR_PARAM(self):
        """Deprecated name, please use :attr:`VARS` instead"""
        self.print_log.warning('Deprecated (but still functional) name '
                               'VARS. Please use VARS')
        return self.VARS
    
    @property
    def VARS(self):
        """Instance of class VarCollection (for default variable information)"""
        if self._var_param is None: #has not been accessed before
            self._var_param = VarCollection(self._var_info_file)
        return self._var_param
    
    @property
    def COORDINFO(self):
        """Instance of :class:`VarCollection` containing coordinate info"""
        if self._coords is None:
            self._coords = VarCollection(self._coords_info_file)
        return self._coords
    
    @property
    def LOGFILESDIR(self):
        """Directory where logfiles are stored"""
        try:
            logdir = chk_make_subdir(self.OUTPUTDIR, '_log')
            return logdir
        except Exception as e:
            self.print_log.info('Failed to access LOGFILESDIR: {}'
                           'Deactivating file logging'.format(repr(e)))
            self.WRITE_FILEIO_ERR_LOG = False
            
       
    @property
    def MODELBASEDIR(self):
        """Base directory of model data
        
        If changed, all relevant subdirectories are updated as well.
        """
        return self._modelbasedir
    
    @MODELBASEDIR.setter
    def MODELBASEDIR(self, value):
        if not os.path.exists(value):
            raise IOError('Input directory does not exist')
        self._modelbasedir = value
        self.reload()
    
    @property
    def OBSBASEDIR(self):
        """Base directory of model data"""
        return self._obsbasedir
    
    @OBSBASEDIR.setter
    def OBSBASEDIR(self, value):
        if not os.path.exists(value):
            raise IOError('Input directory does not exist')
        self._obsbasedir = value
        self.reload() 
    
    @property 
    def BASEDIR(self):
        """Base directory of data
        
        Note
        ----
        If this attribute is changed it changes both, :attr:`MODELBASEDIR` and
        :attr:`OBSBASEDIR`.
        """
        return self._modelbasedir
    
    @BASEDIR.setter
    def BASEDIR(self, value):
        if not self._check_access(value):
            raise FileNotFoundError('Cannot change data base directory. '
                                    'Input directory does not exist')
            
        self._obsbasedir = value
        self._modelbasedir = value
        
        try:
            config_file, env_id = self._infer_config_from_basedir(value)
            self.print_log.info('Adding paths for {} with root at {}'
                                .format(env_id, value))
            self.read_config(config_file, keep_basedirs=True)
        except FileNotFoundError:
            self.print_log.warning('Failed to infer path environment for '
                                   'input dir {}. No search paths will be added'
                                   .format(value))
    @property
    def DIR_INI_FILES(self):
        """Directory containing configuration files"""
        from pyaerocom import __dir__
        return os.path.join(__dir__, 'data')
    
    @property
    def EBASMC_SQL_DATABASE(self):
        """Path to EBAS SQL database"""
        return os.path.join(self.OBSCONFIG["EBASMC"]["PATH"], 
                                'ebas_file_index.sqlite3')
        
    @property
    def EBASMC_DATA_DIR(self):
        """Data directory of EBAS multicolumn files"""
        return os.path.join(self.OBSCONFIG["EBASMC"]["PATH"], 'data/')
    
    @property
    def EBAS_FLAGS_FILE(self):
        from pyaerocom import __dir__
        return os.path.join(__dir__, 'data', 'ebas_flags.csv')
    
    @property
    def OBSDIRS(self):
        """Direcories of observation networks"""
        return [x["PATH"] for x in self.OBSCONFIG.values()]
    
    @property 
    def OBS_START_YEARS(self):
        """Start years of observation networks"""
        return [x["START_YEAR"] for x in self.OBSCONFIG.values()]
    
    @property
    def OBS_IDS(self):
        """List of all IDs of observations"""
        return [x for x in self.OBSCONFIG.keys()]
    
    def make_default_vert_grid(self):
        """Makes default vertical grid for resampling of profile data"""
        step = self.DEFAULT_VERT_GRID_DEF['step']
        offs = int(step/2)
        return np.arange(self.DEFAULT_VERT_GRID_DEF['lower'] + offs,
                         self.DEFAULT_VERT_GRID_DEF['upper'] - offs,
                         step)
        
    def add_data_search_dir(self, loc):
        """Add new search directory for database browsing"""
        if not self._check_access(loc):
            raise FileNotFoundError('Input location {} could not be accessed'
                                    .format(loc))
        self.MODELDIRS.append(loc)
        
    def change_database(self, database_name='metno', keep_root=False):
        '''Changes the path setup for a specific data environment
        
        Parameters
        ----------
        database_name : str
            name of path environment for database. To see available database
            ID's use :attr:`ALL_DATABASE_IDS`
        keep_root : bool
            if True, :attr:`BASEDIR` remains unchanged and paths in
            corresponding ini files are set relative to current :attr:`BASEDIR`.
            Else, :attr:`BASEDIR` is updated using the specifications 
            provided in the corresponding ini file.
        '''
        if not database_name in self.ALL_DATABASE_IDS:
            raise ValueError('Unkown database name {}. Please choose from '
                             '{}'.format(database_name, self.ALL_DATABASE_IDS))
        self.read_config(self._config_files[database_name], 
                         keep_basedirs=keep_root)
        
    

    @property    
    def EBAS_FLAG_INFO(self):
        """Information about EBAS flags
        
        Dictionary containing 3 dictionaries (keys: ```valid, values, info```) 
        that contain information about validity of each flag (```valid```), 
        their actual values (```values```, e.g. V, M, I)
        """
        if self._ebas_flag_info is None:
            from pyaerocom.io.helpers import read_ebas_flags_file
            self._ebas_flag_info = read_ebas_flags_file(self.EBAS_FLAGS_FILE)
        return self._ebas_flag_info
    
    def reload(self, keep_basedirs=True):
        """Reload config file (for details see :func:`read_config`)"""
        self.read_config(self.last_config_file, keep_basedirs)
        
    def read_config(self, config_file, keep_basedirs=True,
                    init_obs_locations=False,
                    init_model_locations=False):
        """Read and import paths from ini file"""
        if not os.path.isfile(config_file):
            raise IOError("Configuration file paths.ini at %s does not exist "
                          "or is not a file"
                          %config_file)
            
        if init_obs_locations:
            self.OBSCONFIG = od()
        if init_model_locations:
            self.MODELDIRS = []
            
        cr = ConfigParser()
        cr.read(config_file)
        #init base directories for Model data
        if cr.has_section('modelfolders'):
            mcfg = cr['modelfolders']
            # check and update model base directory if applicable
            if 'BASEDIR' in mcfg:
                if not keep_basedirs or not self._check_access(self._modelbasedir):
                    _dir = mcfg['BASEDIR']
                    if '$HOME' in _dir:
                        _dir = _dir.replace('$HOME', os.path.expanduser('~'))
                    
                    self._modelbasedir = _dir
                
            # load model paths if applicable
            if self._check_access(self._modelbasedir) and 'dir' in mcfg:
                mdirs = (mcfg['dir'].
                         replace('${BASEDIR}', self._modelbasedir).
                         replace('\n','').split(','))
                for mdir in mdirs:
                    # make sure to not add multiple times the same location
                    if not mdir in self.MODELDIRS:
                        self.MODELDIRS.append(mdir)
                
        if cr.has_section('outputfolders'):
            self._init_output_folders_from_cfg(cr['outputfolders'],
                                               keep_basedirs)
                    
        if cr.has_section('supplfolders'):
            for name, path in cr['supplfolders'].items():
                self.SUPPLDIRS[name] = path
        
        #Read directories for observation location
        if cr.has_section('obsfolders'):
            ocfg = cr['obsfolders']
            if 'BASEDIR' in ocfg:
                if not keep_basedirs or not self._check_access(self._obsbasedir):
                    _dir = cr['obsfolders']['BASEDIR']
                    if '$HOME' in _dir:
                        _dir = _dir.replace('$HOME', os.path.expanduser('~'))
                    self._obsbasedir = _dir
        try:
            self._init_obsconfig(cr)
        except Exception as e:
            self.print_log.exception('Failed to initiate obs config. '
                                     'Error: {}'.format(repr(e)))
        cr.clear()
        self.GRID_IO.load_aerocom_default()
        self.last_config_file = config_file
    
    def _init_output_folders_from_cfg(self, cfg, keep_basedirs):
        if 'CACHEDIR' in cfg: 
            if not keep_basedirs or not self._check_access(self._cachedir):
                self._cachedir = cfg['CACHEDIR']
        
        if 'OUTPUTDIR' in cfg:
            if not keep_basedirs or not self._check_access(self._outputdir):
                self._outputdir = cfg['OUTPUTDIR']
        
        if 'COLOCATEDDATADIR' in cfg: 
            if not keep_basedirs or not self._check_access(self._colocateddatadir):
                self._colocateddatadir = cfg['COLOCATEDDATADIR']
                
        if 'LOCALTMPDIR' in cfg:
            _dir = cfg['LOCALTMPDIR']
            # expand $HOME
            if '$HOME' in _dir:
                _dir = _dir.replace('$HOME', os.path.expanduser('~'))
            if '${USER}' in _dir:
                _dir = _dir.replace('${USER}', getpass.getuser())
            local_tmp_dir = _dir

            self.LOCAL_TMP_DIR = local_tmp_dir

    def _add_obsname(self, name):
        name_str = '{}_NAME'.format(name.upper())
        self[name_str] =  name
        return name_str
        
    def _add_obsnames_config(self, cr):
        names_cfg = []
        if cr.has_section('obsnames'):
            for obsname, ID in cr['obsnames'].items():
                name_str = '{}_NAME'.format(obsname.upper())
                self[name_str] =  ID
                names_cfg.append(name_str)
        return names_cfg
            
    def _init_obsconfig(self, cr):
        
        names_cfg = self._add_obsnames_config(cr)
        
        OBSCONFIG = self.OBSCONFIG
        if cr.has_section('obsfolders'):
            for obsname, path in cr['obsfolders'].items():
                if obsname.lower() == 'basedir':
                    continue
                name_str = '{}_NAME'.format(obsname.upper())
                if name_str in names_cfg:
                    ID = self.__dict__[name_str]    
                else:
                    ID = self._add_obsname(obsname)
                OBSCONFIG[ID] = {}
                p = path.replace('${BASEDIR}', self._obsbasedir)
                p = p.replace('$HOME', os.path.expanduser('~'))
                OBSCONFIG[ID]['PATH'] = p
        
        if cr.has_section('obsstartyears'):
            for obsname, year in cr['obsstartyears'].items():
                NAME = '{}_NAME'.format(obsname.upper())
                if NAME in self.__dict__:
                    ID = self.__dict__[NAME]
                    if ID in OBSCONFIG.keys():
                        OBSCONFIG[ID]['START_YEAR'] = year
            
        self.OBSCONFIG = OBSCONFIG
    
    def add_data_source(self, data_dir, name=None):
        """Add a network to the data search structure
        
        Parameters
        ----------
        name : str
            name of network 
        data_dir : str
            directory where data files are stored
        
        Raises
        ------
        AttributeError
            if the network name is already reserved 
        ValueError
            if the data directory does not exist
        """
        raise NotImplementedError('Coming soon... need some refactoring before')
        name_str = '{}_NAME'.format(name.upper())
        if name_str in self.__dict__.keys():
            raise AttributeError('Network with ID {} does already exist'.format(name_str))
        elif not os.path.exists(data_dir):
            raise ValueError('Input data directory does not exist')
        self[name_str] =  name
        self.OBSCONFIG[name] = {'PATH' : data_dir}
        
    def short_str(self):
        """Deprecated method"""
        return self.__str__()    
    
    def __setitem__(self, key, val):
        self.__dict__[key] = val
        
    def __str__(self):
        head = "Pyaerocom {}".format(type(self).__name__)
        s = "\n{}\n{}\n".format(head, len(head)*"-")
        for k, v in self.__dict__.items():
            if k.startswith('_'):
                pass
            if k=='VARS':
                s += '\n{}\n{}'.format(k, list_to_shortstr(v.all_vars))
            elif isinstance(v, dict):
                s += "\n%s (dict)" %k
            elif isinstance(v, list):
                s += "\n%s (list)" %k
                s += list_to_shortstr(v)
            else:
                s += "\n%s: %s" %(k, v)
        return s
    
    @property
    def OUT_BASEDIR(self):
        msg = 'Attribute OUT_BASEDIR is deprecated. Please use OUTPUTDIR instead'
        self.print_log.warning(DeprecationWarning(msg))
        return self.OUTPUTDIR
    
    @property
    def OBSDATACACHEDIR(self):
        """Cache directory for UngriddedData objects (deprecated)"""
        msg=('Attr. was renamed (but still works). Please us CACHEDIR instead')
        self.print_log.warning(DeprecationWarning(msg))
        return self.CACHEDIR
    
if __name__=="__main__":
    import pyaerocom as pya
    
    print(pya.const.OUTPUTDIR)
    print(pya.const.COLOCATEDDATADIR)
    print(pya.const.CACHEDIR)
    
    pya.const.BASEDIR = '/home/jonasg/'
    pya.const.BASEDIR = '/home/jonasg/MyPyaerocom/pyaerocom-testdata/'
    
    print(pya.const.has_access_lustre)
          <|MERGE_RESOLUTION|>--- conflicted
+++ resolved
@@ -180,12 +180,7 @@
     _outhomename = 'MyPyaerocom'
     
     from pyaerocom import __dir__
-<<<<<<< HEAD
-    # TODO add something here.??
     _config_ini = os.path.join(__dir__, 'data', 'paths.ini')
-=======
-    _config_ini_lustre = os.path.join(__dir__, 'data', 'paths.ini')
->>>>>>> 9734d169
     _config_ini_user_server = os.path.join(__dir__, 'data', 'paths_user_server.ini')
     _config_ini_testdata = os.path.join(__dir__, 'data', 'paths_testdata.ini')
     
