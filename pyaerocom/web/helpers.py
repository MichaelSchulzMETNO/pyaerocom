#!/usr/bin/env python3
# -*- coding: utf-8 -*-
"""
Created on Mon Apr 15 14:00:44 2019

ToDo
----
- the configuration classes could inherit from a base class or could be more unified

"""
import simplejson
from pyaerocom import const
from pyaerocom._lowlevel_helpers import BrowseDict

class ObsConfigEval(BrowseDict):
    """Observation configuration for evaluation (dictionary)
    
    Note
    ----
    Only :attr:`obs_id` and `obs_vars` are mandatory, the rest is optional.
    
    Attributes
    ----------
    obs_id : str
        ID of observation network in AeroCom database 
        (e.g. 'AeronetSunV3Lev2.daily')
    obs_vars : list
        list of pyaerocom variable names that are supposed to be analysed
        (e.g. ['od550aer', 'ang4487aer'])
    obs_ts_type_read : :obj:`str` or :obj:`dict`, optional
        may be specified to explicitly define the reading frequency of the 
        observation data (so far, this does only apply to gridded obsdata such
        as satellites). For ungridded reading, the frequency may be specified
        via :attr:`obs_id`, where applicable (e.g. AeronetSunV3Lev2.daily).
        Can be specified variable specific in form of dictionary.
    obs_vert_type : :obj:`str` or :obj:`dict`, optional
        Aerocom vertical code encoded in the model filenames (only AeroCom 3 
        and later). Specifies which model file should be read in case there are
        multiple options (e.g. surface level data can be read from a 
        *Surface*.nc file as well as from a *ModelLevel*.nc file). If input is 
        string (e.g. 'Surface'), then the corresponding vertical type code is 
        used for reading of all variables that are colocated (i.e. that are 
        specified in :attr:`obs_vars`). Else (if input is dictionary, e.g. 
        `obs_vert_type=dict(od550aer='Column', ec550aer='ModelLevel')`), 
        information is extracted variable specific, for those who are defined
        in the dictionary, for all others, `None` is used.
    read_opts_ungridded : :obj:`dict`, optional
        dictionary that specifies reading constraints for ungridded reading
        (c.g. :class:`pyaerocom.io.ReadUngridded`).
    """
    SUPPORTED_VERT_CODES = ['Column', 'Profile', 'Surface']
    ALT_NAMES_VERT_CODES = dict(ModelLevel = 'Profile')
    def __init__(self, **kwargs):
        
        self.obs_id = None
        self.obs_vars = None
        self.obs_ts_type_read = None
        self.obs_vert_type = None
        
        self.read_opts_ungridded = None
        
        self.update(**kwargs)
        self.check_cfg()
    
    def check_cfg(self):
        """Check that minimum required attributes are set and okay"""
<<<<<<< HEAD
        if not isinstance(self.obs_id, (str, list, tuple)):
=======
        if not isinstance(self.obs_id, (str, dict)):
>>>>>>> f699c2f5
            raise ValueError('Invalid value for obs_id: {}. Need str.'
                             .format(self.obs_id))
        if isinstance(self.obs_vars, str):
            self.obs_vars = [self.obs_vars]
        elif not isinstance(self.obs_vars, list):
            raise ValueError('Invalid input for obs_vars. Need list or str, '
                             'got: {}'.format(self.obs_vars))
        ovt = self.obs_vert_type
        if ovt is None:
            raise ValueError('obs_vert_type is not defined. Please specify '
                             'using either of the available codes: {}. '
                             'It may be specified for all variables (as string) '
                             'or per variable using a dict'
                             .format(self.SUPPORTED_VERT_CODES))
        elif (isinstance(ovt, str) and not ovt in self.SUPPORTED_VERT_CODES):
            self.obs_vert_type = self._check_ovt(ovt)
        elif isinstance(self.obs_vert_type, dict):
            for var_name, val in self.obs_vert_type.items():
                if not val in self.SUPPORTED_VERT_CODES:
                    raise ValueError('Invalid value for obs_vert_type: {} '
                                     '(variable {}). Supported codes are {}.'
                                     .format(self.obs_vert_type,
                                             var_name,
                                             self.SUPPORTED_VERT_CODES))
    def _check_ovt(self, ovt):
        """Check if obs_vert_type string is valid alias
        
        Parameters
        ----------
        ovt : str
            obs_vert_type string
        
        Returns
        -------
        str
            valid obs_vert_type
        
        Raises
        ------
        ValueError
            if `ovt` is invalid
        """
        if ovt in self.ALT_NAMES_VERT_CODES:
            _ovt = self.ALT_NAMES_VERT_CODES[ovt]
            const.print_log.warning('Please use {} for obs_vert_code '
                                        'and not {}'.format(_ovt, ovt))
            return _ovt
        valid = self.SUPPORTED_VERT_CODES + list(self.ALT_NAMES_VERT_CODES.keys())
        raise ValueError('Invalid value for obs_vert_type: {}. '
                         'Supported codes are {}.'
                         .format(self.obs_vert_type,
                                 valid))
            
        
class ModelConfigEval(BrowseDict):
    """Modeln configuration for evaluation (dictionary)
    
    Note
    ----
    Only :attr:`model_id` is mandatory, the rest is optional.
    
    Attributes
    ----------
    model_id : str
        ID of model run in AeroCom database (e.g. 'ECMWF_CAMS_REAN')
    model_ts_type_read : :obj:`str` or :obj:`dict`, optional
        may be specified to explicitly define the reading frequency of the 
        model data. Not to be confused with :attr:`ts_type`, which specifies 
        the frequency used for colocation. Can be specified variable specific 
        by providing a dictionary.
    model_use_vars : :obj:`dict`, optional
        dictionary that specifies mapping of model variables. Keys are 
        observation variables, values are the corresponding model variables 
        (e.g. model_use_vars=dict(od550aer='od550csaer'))
    model_read_aux : :obj:`dict`, optional
        may be used to specify additional computation methods of variables from
        models. Keys are obs variables, values are dictionaries with keys 
        `vars_required` (list of required variables for computation of var 
        and `fun` (method that takes list of read data objects and computes
        and returns var)    
    """
    def __init__(self, model_id, **kwargs):
        self.model_id = model_id
        self.model_ts_type_read = None
        self.model_use_vars = {}
        self.model_read_aux = {}
        
        self.update(**kwargs)
        self.check_cfg()
    
    def check_cfg(self):
        """Check that minimum required attributes are set and okay"""
        if not isinstance(self.model_id, str):
            raise ValueError('Invalid input for model_id {}. Need str.'
                             .format(self.model_id))
 
def read_json(file_path):
    """Read json file
    
    Parameters
    ----------
    file_path : str
        json file path
    
    Returns
    -------
    dict
        content as dictionary
    """
    with open(file_path, 'r') as f:
        data = simplejson.load(f)
    return data

def write_json(data_dict, file_path, indent=4):
    """Save json file
    
    Parameters
    ----------
    data_dict : dict
        dictionary that can be written to json file
    file_path : str
        output file path
    """
    with open(file_path, 'w+') as f:
        f.write(simplejson.dumps(data_dict, indent=4))<|MERGE_RESOLUTION|>--- conflicted
+++ resolved
@@ -64,11 +64,7 @@
     
     def check_cfg(self):
         """Check that minimum required attributes are set and okay"""
-<<<<<<< HEAD
-        if not isinstance(self.obs_id, (str, list, tuple)):
-=======
         if not isinstance(self.obs_id, (str, dict)):
->>>>>>> f699c2f5
             raise ValueError('Invalid value for obs_id: {}. Need str.'
                              .format(self.obs_id))
         if isinstance(self.obs_vars, str):
